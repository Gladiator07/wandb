--- conflicted
+++ resolved
@@ -59,7 +59,6 @@
 
     def __init__(self,
         ) -> None: ...
-<<<<<<< HEAD
 global___TelemetryResult = TelemetryResult
 
 class Imports(google.protobuf.message.Message):
@@ -124,6 +123,13 @@
     ARTIFACT_INCREMENTAL_FIELD_NUMBER: builtins.int
     METAFLOW_FIELD_NUMBER: builtins.int
     PRODIGY_FIELD_NUMBER: builtins.int
+    SET_INIT_NAME_FIELD_NUMBER: builtins.int
+    SET_INIT_ID_FIELD_NUMBER: builtins.int
+    SET_INIT_TAGS_FIELD_NUMBER: builtins.int
+    SET_INIT_CONFIG_FIELD_NUMBER: builtins.int
+    SET_RUN_NAME_FIELD_NUMBER: builtins.int
+    SET_RUN_TAGS_FIELD_NUMBER: builtins.int
+    SET_CONFIG_ITEM_FIELD_NUMBER: builtins.int
     watch: builtins.bool = ...
     finish: builtins.bool = ...
     save: builtins.bool = ...
@@ -136,68 +142,13 @@
     artifact_incremental: builtins.bool = ...
     metaflow: builtins.bool = ...
     prodigy: builtins.bool = ...
-=======
-    def ClearField(self, field_name: typing_extensions___Literal[u"catboost",b"catboost",u"fastai",b"fastai",u"jax",b"jax",u"keras",b"keras",u"lightgbm",b"lightgbm",u"metaflow",b"metaflow",u"pytorch_ignite",b"pytorch_ignite",u"pytorch_lightning",b"pytorch_lightning",u"sklearn",b"sklearn",u"tensorflow",b"tensorflow",u"torch",b"torch",u"transformers_huggingface",b"transformers_huggingface",u"xgboost",b"xgboost"]) -> None: ...
-type___Imports = Imports
-
-class Feature(google___protobuf___message___Message):
-    DESCRIPTOR: google___protobuf___descriptor___Descriptor = ...
-    watch: builtin___bool = ...
-    finish: builtin___bool = ...
-    save: builtin___bool = ...
-    offline: builtin___bool = ...
-    resumed: builtin___bool = ...
-    grpc: builtin___bool = ...
-    metric: builtin___bool = ...
-    keras: builtin___bool = ...
-    sagemaker: builtin___bool = ...
-    artifact_incremental: builtin___bool = ...
-    metaflow: builtin___bool = ...
-    prodigy: builtin___bool = ...
-    set_init_name: builtin___bool = ...
-    set_init_id: builtin___bool = ...
-    set_init_tags: builtin___bool = ...
-    set_init_config: builtin___bool = ...
-    set_run_name: builtin___bool = ...
-    set_run_tags: builtin___bool = ...
-    set_config_item: builtin___bool = ...
-
-    def __init__(self,
-        *,
-        watch : typing___Optional[builtin___bool] = None,
-        finish : typing___Optional[builtin___bool] = None,
-        save : typing___Optional[builtin___bool] = None,
-        offline : typing___Optional[builtin___bool] = None,
-        resumed : typing___Optional[builtin___bool] = None,
-        grpc : typing___Optional[builtin___bool] = None,
-        metric : typing___Optional[builtin___bool] = None,
-        keras : typing___Optional[builtin___bool] = None,
-        sagemaker : typing___Optional[builtin___bool] = None,
-        artifact_incremental : typing___Optional[builtin___bool] = None,
-        metaflow : typing___Optional[builtin___bool] = None,
-        prodigy : typing___Optional[builtin___bool] = None,
-        set_init_name : typing___Optional[builtin___bool] = None,
-        set_init_id : typing___Optional[builtin___bool] = None,
-        set_init_tags : typing___Optional[builtin___bool] = None,
-        set_init_config : typing___Optional[builtin___bool] = None,
-        set_run_name : typing___Optional[builtin___bool] = None,
-        set_run_tags : typing___Optional[builtin___bool] = None,
-        set_config_item : typing___Optional[builtin___bool] = None,
-        ) -> None: ...
-    def ClearField(self, field_name: typing_extensions___Literal[u"artifact_incremental",b"artifact_incremental",u"finish",b"finish",u"grpc",b"grpc",u"keras",b"keras",u"metaflow",b"metaflow",u"metric",b"metric",u"offline",b"offline",u"prodigy",b"prodigy",u"resumed",b"resumed",u"sagemaker",b"sagemaker",u"save",b"save",u"set_config_item",b"set_config_item",u"set_init_config",b"set_init_config",u"set_init_id",b"set_init_id",u"set_init_name",b"set_init_name",u"set_init_tags",b"set_init_tags",u"set_run_name",b"set_run_name",u"set_run_tags",b"set_run_tags",u"watch",b"watch"]) -> None: ...
-type___Feature = Feature
-
-class Env(google___protobuf___message___Message):
-    DESCRIPTOR: google___protobuf___descriptor___Descriptor = ...
-    jupyter: builtin___bool = ...
-    kaggle: builtin___bool = ...
-    windows: builtin___bool = ...
-    m1_gpu: builtin___bool = ...
-    start_spawn: builtin___bool = ...
-    start_fork: builtin___bool = ...
-    start_forkserver: builtin___bool = ...
-    start_thread: builtin___bool = ...
->>>>>>> 22329c73
+    set_init_name: builtins.bool = ...
+    set_init_id: builtins.bool = ...
+    set_init_tags: builtins.bool = ...
+    set_init_config: builtins.bool = ...
+    set_run_name: builtins.bool = ...
+    set_run_tags: builtins.bool = ...
+    set_config_item: builtins.bool = ...
 
     def __init__(self,
         *,
@@ -213,8 +164,15 @@
         artifact_incremental : builtins.bool = ...,
         metaflow : builtins.bool = ...,
         prodigy : builtins.bool = ...,
-        ) -> None: ...
-    def ClearField(self, field_name: typing_extensions.Literal[u"artifact_incremental",b"artifact_incremental",u"finish",b"finish",u"grpc",b"grpc",u"keras",b"keras",u"metaflow",b"metaflow",u"metric",b"metric",u"offline",b"offline",u"prodigy",b"prodigy",u"resumed",b"resumed",u"sagemaker",b"sagemaker",u"save",b"save",u"watch",b"watch"]) -> None: ...
+        set_init_name : builtins.bool = ...,
+        set_init_id : builtins.bool = ...,
+        set_init_tags : builtins.bool = ...,
+        set_init_config : builtins.bool = ...,
+        set_run_name : builtins.bool = ...,
+        set_run_tags : builtins.bool = ...,
+        set_config_item : builtins.bool = ...,
+        ) -> None: ...
+    def ClearField(self, field_name: typing_extensions.Literal[u"artifact_incremental",b"artifact_incremental",u"finish",b"finish",u"grpc",b"grpc",u"keras",b"keras",u"metaflow",b"metaflow",u"metric",b"metric",u"offline",b"offline",u"prodigy",b"prodigy",u"resumed",b"resumed",u"sagemaker",b"sagemaker",u"save",b"save",u"set_config_item",b"set_config_item",u"set_init_config",b"set_init_config",u"set_init_id",b"set_init_id",u"set_init_name",b"set_init_name",u"set_init_tags",b"set_init_tags",u"set_run_name",b"set_run_name",u"set_run_tags",b"set_run_tags",u"watch",b"watch"]) -> None: ...
 global___Feature = Feature
 
 class Env(google.protobuf.message.Message):
