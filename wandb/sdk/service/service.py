--- conflicted
+++ resolved
@@ -13,16 +13,13 @@
 import time
 from typing import TYPE_CHECKING, Any, Dict, Optional
 
-<<<<<<< HEAD
 from wandb.util import get_module
-=======
 from ...errors import (
     ServiceStartPortError,
     ServiceStartProcessError,
     ServiceStartTimeoutError,
 )
 from ...util import sentry_reraise, sentry_set_scope
->>>>>>> bdc533b1
 from . import _startup_debug, port_file
 from .service_base import ServiceInterface
 from .service_sock import ServiceSockInterface
