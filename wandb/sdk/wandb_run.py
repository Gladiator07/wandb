#
# -*- coding: utf-8 -*-

from __future__ import print_function

import atexit
from datetime import timedelta
import glob
import json
import logging
import numbers
import os
import platform
import re
import sys
import threading
import time
import traceback
from types import TracebackType
from typing import (
    Any,
    Callable,
    Dict,
    List,
    Optional,
    Sequence,
    TextIO,
    Tuple,
    Type,
    Union,
)
from typing import TYPE_CHECKING

import click
import requests
from six import iteritems, string_types
from six.moves import _thread as thread
from six.moves.collections_abc import Mapping
from six.moves.urllib.parse import quote as url_quote
from six.moves.urllib.parse import urlencode
import wandb
from wandb import errors
from wandb import trigger
from wandb._globals import _datatypes_set_callback
from wandb.apis import internal, public
from wandb.apis.public import Api as PublicApi
from wandb.errors import Error
from wandb.proto.wandb_internal_pb2 import (
    FilePusherStats,
    MetricRecord,
    PollExitResponse,
    RunRecord,
)
from wandb.util import add_import_hook, sentry_set_scope, to_forward_slash_path
from wandb.viz import (
    create_custom_chart,
    custom_chart_panel_config,
    CustomChart,
    Visualize,
)

from . import wandb_artifacts
from . import wandb_config
from . import wandb_history
from . import wandb_metric
from . import wandb_summary
from .interface.artifacts import Artifact as ArtifactInterface
from .interface.interface import BackendSender
from .interface.summary_record import SummaryRecord
from .lib import (
    apikey,
    attach,
    config_util,
    filenames,
    filesystem,
    ipython,
    module,
    proto_util,
    redirect,
    sparkline,
    telemetry,
)
from .lib.reporting import Reporter
from .wandb_artifacts import Artifact
from .wandb_settings import Settings, SettingsConsole
from .wandb_setup import _WandbSetup


<<<<<<< HEAD
if wandb.TYPE_CHECKING:  # type: ignore
    from typing import (
        Any,
        Dict,
        List,
        Optional,
        Sequence,
        TextIO,
        Tuple,
        Union,
        Type,
        Callable,
    )
    from types import TracebackType
    from .wandb_settings import Settings, SettingsConsole
    from .interface.summary_record import SummaryRecord
    from .interface.interface import BackendSenderBase
    from .lib.reporting import Reporter
    from wandb.proto.wandb_internal_pb2 import (
        RunRecord,
        FilePusherStats,
        PollExitResponse,
        MetricRecord,
    )
    from .wandb_setup import _WandbSetup
    from wandb.apis.public import Api as PublicApi
    from .wandb_artifacts import Artifact

    from typing import TYPE_CHECKING

    if TYPE_CHECKING:
        from typing import NoReturn

        from .data_types import WBValue
        from .wandb_alerts import AlertLevel
=======
if TYPE_CHECKING:
    from typing import NoReturn

    from .data_types import WBValue
>>>>>>> 849b2a92

    from .interface.artifacts import (
        ArtifactEntry,
        ArtifactManifest,
    )


logger = logging.getLogger("wandb")
EXIT_TIMEOUT = 60
RUN_NAME_COLOR = "#cdcd00"
RE_LABEL = re.compile(r"[a-zA-Z0-9_-]+$")


class ExitHooks(object):

    exception: Optional[BaseException] = None

    def __init__(self) -> None:
        self.exit_code = 0
        self.exception = None

    def hook(self) -> None:
        self._orig_exit = sys.exit
        sys.exit = self.exit
        self._orig_excepthook = (
            sys.excepthook
            if sys.excepthook
            != sys.__excepthook__  # respect hooks by other libraries like pdb
            else None
        )
        sys.excepthook = self.exc_handler

    def exit(self, code: object = 0) -> "NoReturn":
        orig_code = code
        if code is None:
            code = 0
        elif not isinstance(code, int):
            code = 1
        self.exit_code = code
        self._orig_exit(orig_code)

    def was_ctrl_c(self) -> bool:
        return isinstance(self.exception, KeyboardInterrupt)

    def exc_handler(
        self, exc_type: Type[BaseException], exc: BaseException, tb: TracebackType
    ) -> None:
        self.exit_code = 1
        self.exception = exc
        if issubclass(exc_type, Error):
            wandb.termerror(str(exc))

        if self.was_ctrl_c():
            self.exit_code = 255

        traceback.print_exception(exc_type, exc, tb)
        if self._orig_excepthook:
            self._orig_excepthook(exc_type, exc, tb)


class RunStatusChecker(object):
    """Periodically polls the background process for relevant updates.

    For now, we just use this to figure out if the user has requested a stop.
    """

    def __init__(
        self,
        interface: BackendSenderBase,
        stop_polling_interval: int = 15,
        retry_polling_interval: int = 5,
    ) -> None:
        self._interface = interface
        self._stop_polling_interval = stop_polling_interval
        self._retry_polling_interval = retry_polling_interval

        self._join_event = threading.Event()
        self._stop_thread = threading.Thread(target=self.check_status)
        self._stop_thread.daemon = True
        self._stop_thread.start()

        self._retry_thread = threading.Thread(target=self.check_network_status)
        self._retry_thread.daemon = True
        self._retry_thread.start()

    def check_network_status(self) -> None:
        join_requested = False
        while not join_requested:
            status_response = self._interface.communicate_network_status()
            if status_response and status_response.network_responses:
                for hr in status_response.network_responses:
                    if (
                        hr.http_status_code == 200 or hr.http_status_code == 0
                    ):  # we use 0 for non-http errors (eg wandb errors)
                        wandb.termlog("{}".format(hr.http_response_text))
                    else:
                        wandb.termlog(
                            "{} encountered ({}), retrying request".format(
                                hr.http_status_code, hr.http_response_text.rstrip()
                            )
                        )
            join_requested = self._join_event.wait(self._retry_polling_interval)

    def check_status(self) -> None:
        join_requested = False
        while not join_requested:
            status_response = self._interface.communicate_stop_status()
            if status_response and status_response.run_should_stop:
                # TODO(frz): This check is required
                # until WB-3606 is resolved on server side.
                if not wandb.agents.pyagent.is_running():
                    thread.interrupt_main()
                    return
            join_requested = self._join_event.wait(self._stop_polling_interval)

    def stop(self) -> None:
        self._join_event.set()

    def join(self) -> None:
        self.stop()
        self._stop_thread.join()
        self._retry_thread.join()


class Run(object):
    """
    A unit of computation logged by wandb. Typically this is an ML experiment.

    Create a run with `wandb.init()`.

    In distributed training, use `wandb.init()` to create a run for
    each process, and set the group argument to organize runs into a larger experiment.

    Currently there is a parallel Run object in the wandb.Api. Eventually these
    two objects will be merged.

    Attributes:
        history: (History) Time series values, created with `wandb.log()`.
            History can contain scalar values, rich media, or even custom plots
            across multiple steps.
        summary: (Summary) Single values set for each `wandb.log()` key. By
            default, summary is set to the last value logged. You can manually
            set summary to the best value, like max accuracy, instead of the
            final value.
    """

    _telemetry_obj: telemetry.TelemetryRecord
    _teardown_hooks: List[Callable[[], None]]
    _tags: Optional[Tuple[Any, ...]]

    _entity: Optional[str]
    _project: Optional[str]
    _group: Optional[str]
    _job_type: Optional[str]
    _name: Optional[str]
    _notes: Optional[str]

    _run_obj: Optional[RunRecord]
    _run_obj_offline: Optional[RunRecord]
    # Use string literal anotation because of type reference loop
    _backend: Optional["wandb.sdk.backend.backend.Backend"]
    _wl: Optional[_WandbSetup]

    _upgraded_version_message: Optional[str]
    _deleted_version_message: Optional[str]
    _yanked_version_message: Optional[str]

    _out_redir: Optional[redirect.RedirectBase]
    _err_redir: Optional[redirect.RedirectBase]
    _redirect_cb: Optional[Callable[[str, str], None]]
    _output_writer: Optional["filesystem.CRDedupedFile"]

    _atexit_cleanup_called: bool
    _hooks: Optional[ExitHooks]
    _exit_code: Optional[int]

    _run_status_checker: Optional[RunStatusChecker]
    _poll_exit_response: Optional[PollExitResponse]

    _sampled_history: Optional[Dict[str, Union[Sequence[int], Sequence[float]]]]

    _use_redirect: bool
    _stdout_slave_fd: Optional[int]
    _stderr_slave_fd: Optional[int]

    _init_pid: int
    _iface_pid: Optional[int]
    _iface_port: Optional[int]
    _attach_id: Optional[str]

    def __init__(
        self,
        settings: Settings,
        config: Optional[Dict[str, Any]] = None,
        sweep_config: Optional[Dict[str, Any]] = None,
    ) -> None:
        self._config = wandb_config.Config()
        self._config._set_callback(self._config_callback)
        self._config._set_settings(settings)
        self._backend = None
        self.summary = wandb_summary.Summary(
            self._summary_get_current_summary_callback,
        )
        self.summary._set_update_callback(self._summary_update_callback)
        self.history = wandb_history.History(self)
        self.history._set_callback(self._history_callback)

        _datatypes_set_callback(self._datatypes_callback)

        self._settings = settings
        self._wl = None
        self._reporter: Optional[Reporter] = None

        self._entity = None
        self._project = None
        self._group = None
        self._job_type = None
        self._run_id = settings.run_id
        self._start_time = time.time()
        self._starting_step = 0
        self._name = None
        self._notes = None
        self._tags = None

        self._hooks = None
        self._teardown_hooks = []
        self._redirect_cb = None
        self._out_redir = None
        self._err_redir = None
        self.stdout_redirector = None
        self.stderr_redirector = None
        self._save_stdout = None
        self._save_stderr = None
        self._stdout_slave_fd = None
        self._stderr_slave_fd = None
        self._exit_code = None
        self._exit_result = None
        self._final_summary = None
        self._sampled_history = None
        self._jupyter_progress = None
        if self._settings._jupyter and ipython._get_python_type() == "jupyter":
            self._jupyter_progress = ipython.jupyter_progress_bar()

        self._output_writer = None
        self._upgraded_version_message = None
        self._deleted_version_message = None
        self._yanked_version_message = None

        # Pull info from settings
        self._init_from_settings(settings)

        # Initial scope setup for sentry. This might get changed when the
        # actual run comes back.
        sentry_set_scope(
            "user",
            entity=self._entity,
            project=self._project,
            email=self._settings.email,
        )

        # Returned from backend request_run(), set from wandb_init?
        self._run_obj = None
        self._run_obj_offline = None

        # Created when the run "starts".
        self._run_status_checker = None

        self._poll_exit_response = None

        # Initialize telemetry object
        self._telemetry_obj = telemetry.TelemetryRecord()

        # Populate config
        config = config or dict()
        wandb_key = "_wandb"
        config.setdefault(wandb_key, dict())
        if settings.save_code and settings.program_relpath:
            config[wandb_key]["code_path"] = to_forward_slash_path(
                os.path.join("code", settings.program_relpath)
            )
        if sweep_config:
            self._config.update_locked(
                sweep_config, user="sweep", _allow_val_change=True
            )
        self._config._update(config, ignore_locked=True)

        self._atexit_cleanup_called = False
        self._use_redirect = True
        self._progress_step = 0

        # pid is set so we know if this run object was initialized by this process
        self._init_pid = os.getpid()

        # interface pid and port configured when backend is configured (See _hack_set_run)
        # TODO: using pid isnt the best for windows as pid reuse can happen more often than unix
        self._iface_pid = None
        self._iface_port = None
        self._attach_id = None

    def _set_iface_pid(self, iface_pid: int) -> None:
        self._iface_pid = iface_pid

    def _set_iface_port(self, iface_port: int) -> None:
        self._iface_port = iface_port
        # TODO: cleaen up this interface, but here we know we have grpc run
        a = attach.AttachGenerate(port=iface_port)
        self._attach_id = a.attach_id

    def _telemetry_callback(self, telem_obj: telemetry.TelemetryRecord) -> None:
        self._telemetry_obj.MergeFrom(telem_obj)

    def _freeze(self) -> None:
        self._frozen = True

    def __setattr__(self, attr: str, value: object) -> None:
        if getattr(self, "_frozen", None) and not hasattr(self, attr):
            raise Exception("Attribute {} is not supported on Run object.".format(attr))
        super(Run, self).__setattr__(attr, value)

    def _telemetry_imports(self, imp: telemetry.TelemetryImports) -> None:
        mods = sys.modules
        if mods.get("torch"):
            imp.torch = True
        if mods.get("keras"):
            imp.keras = True
        if mods.get("tensorflow"):
            imp.tensorflow = True
        if mods.get("sklearn"):
            imp.sklearn = True
        if mods.get("fastai"):
            imp.fastai = True
        if mods.get("xgboost"):
            imp.xgboost = True
        if mods.get("catboost"):
            imp.catboost = True
        if mods.get("lightgbm"):
            imp.lightgbm = True
        if mods.get("pytorch_lightning"):
            imp.pytorch_lightning = True
        if mods.get("ignite"):
            imp.pytorch_ignite = True
        if mods.get("transformers"):
            imp.transformers_huggingface = True
        if mods.get("jax"):
            imp.jax = True

    def _init_from_settings(self, settings: Settings) -> None:
        if settings.entity is not None:
            self._entity = settings.entity
        if settings.project is not None:
            self._project = settings.project
        if settings.run_group is not None:
            self._group = settings.run_group
        if settings.run_job_type is not None:
            self._job_type = settings.run_job_type
        if settings.run_name is not None:
            self._name = settings.run_name
        if settings.run_notes is not None:
            self._notes = settings.run_notes
        if settings.run_tags is not None:
            self._tags = settings.run_tags

    def _make_proto_run(self, run: RunRecord) -> None:
        """Populate protocol buffer RunData for interface/interface."""
        if self._entity is not None:
            run.entity = self._entity
        if self._project is not None:
            run.project = self._project
        if self._group is not None:
            run.run_group = self._group
        if self._job_type is not None:
            run.job_type = self._job_type
        if self._run_id is not None:
            run.run_id = self._run_id
        if self._name is not None:
            run.display_name = self._name
        if self._notes is not None:
            run.notes = self._notes
        if self._tags is not None:
            for tag in self._tags:
                run.tags.append(tag)
        if self._start_time is not None:
            run.start_time.FromSeconds(int(self._start_time))
        # Note: run.config is set in interface/interface:_make_run()

    def _attach_child_runs(self) -> None:
        pass

    def __getstate__(self) -> None:
        pass

    def __setstate__(self, state: Any) -> None:
        pass

    def _auto_attach(self, method: str = None) -> bool:
        """Attach to our backend process (could block)"""
        message = None
        current_pid = os.getpid()

        if current_pid == self._iface_pid or self._iface_pid is None:
            return True

        if self._iface_port:
            assert self._backend and self._backend.interface_grpc
            self._backend.interface_grpc._reconnect(
                pid=current_pid, port=self._iface_port
            )
            return True

        if method:
            message = "{}() ignored (called from pid={}, init called from pid={}). See: https://docs.wandb.ai/library/init#multiprocess".format(
                method, current_pid, self._iface_pid
            )
        if self._settings._strict:
            if message:
                wandb.termerror(message, repeat=False)
            raise errors.LogMultiprocessError("log() does not support multiprocessing")
        if message:
            wandb.termwarn(message, repeat=False)
        return False

    @property
    def dir(self) -> str:
        """
        Returns:
            (str): The directory where all of the files associated with the run are
                placed.
        """
        return self._settings.files_dir

    @property
    def config(self) -> wandb_config.Config:
        """
        Returns:
            (Config): A config object (similar to a nested dict) of key
                value pairs associated with the hyperparameters of the run.
        """
        return self._config

    @property
    def config_static(self) -> wandb_config.ConfigStatic:
        return wandb_config.ConfigStatic(self._config)

    @property
    def name(self) -> Optional[str]:
        """
        Returns:
            (str): the display name of the run. It does not need to be unique
                and ideally is descriptive.
        """
        if self._name:
            return self._name
        if not self._run_obj:
            return None
        return self._run_obj.display_name

    @name.setter
    def name(self, name: str) -> None:
        self._name = name
        if self._backend and self._backend.interface:
            self._backend.interface.publish_run(self)

    @property
    def notes(self) -> Optional[str]:
        r"""
        Returns:
            (str): notes associated with the run. Notes can be a multiline string
                and can also use markdown and latex equations inside $$ like $\\{x}"""
        if self._notes:
            return self._notes
        if not self._run_obj:
            return None
        return self._run_obj.notes

    @notes.setter
    def notes(self, notes: str) -> None:
        self._notes = notes
        if self._backend and self._backend.interface:
            self._backend.interface.publish_run(self)

    @property
    def tags(self) -> Optional[Tuple]:
        """
        Returns:
            (Tuple[str]): tags associated with the run
        """
        if self._tags:
            return self._tags
        run_obj = self._run_obj or self._run_obj_offline
        if run_obj:
            return tuple(run_obj.tags)
        return None

    @tags.setter
    def tags(self, tags: Sequence) -> None:
        self._tags = tuple(tags)
        if self._backend and self._backend.interface:
            self._backend.interface.publish_run(self)

    @property
    def id(self) -> str:
        """id property.

        Returns:
            (str): the run_id associated with the run
        """
        if TYPE_CHECKING:
            assert self._run_id is not None
        return self._run_id

    @property
    def sweep_id(self) -> Optional[str]:
        """
        Returns:
            (str, optional): the sweep id associated with the run or None
        """
        if not self._run_obj:
            return None
        return self._run_obj.sweep_id or None

    @property
    def path(self) -> str:
        """
        Returns:
            (str): the path to the run `[entity]/[project]/[run_id]`
        """
        parts = []
        for e in [self._entity, self._project, self._run_id]:
            if e is not None:
                parts.append(e)
        return "/".join(parts)

    @property
    def start_time(self) -> float:
        """
        Returns:
            (int): the unix time stamp in seconds when the run started
        """
        if not self._run_obj:
            return self._start_time
        else:
            return self._run_obj.start_time.ToSeconds()

    @property
    def starting_step(self) -> int:
        """
        Returns:
            (int): the first step of the run
        """
        if not self._run_obj:
            return self._starting_step
        else:
            return self._run_obj.starting_step

    @property
    def resumed(self) -> bool:
        """
        Returns:
            (bool): whether or not the run was resumed
        """
        if self._run_obj:
            return self._run_obj.resumed
        return False

    @property
    def step(self) -> int:
        """
        Every time you call wandb.log() it will by default increment the step
        counter.

        Returns:
            (int): step counter
        """
        return self.history._step

    def project_name(self) -> str:
        run_obj = self._run_obj or self._run_obj_offline
        return run_obj.project if run_obj else ""

    @property
    def mode(self) -> str:
        """For compatibility with `0.9.x` and earlier, deprecate eventually."""
        return "dryrun" if self._settings._offline else "run"

    @property
    def offline(self) -> bool:
        return self._settings._offline

    @property
    def disabled(self) -> bool:
        return self._settings._noop

    @property
    def group(self) -> str:
        """
        Setting a group helps the W&B UI organize runs in a sensible way.

        If you are doing a distributed training you should give all of the
            runs in the training the same group.
        If you are doing crossvalidation you should give all the crossvalidation
            folds the same group.

        Returns:
            (str): name of W&B group associated with run.
        """
        run_obj = self._run_obj or self._run_obj_offline
        return run_obj.run_group if run_obj else ""

    @property
    def job_type(self) -> str:
        run_obj = self._run_obj or self._run_obj_offline
        return run_obj.job_type if run_obj else ""

    @property
    def project(self) -> str:
        """
        Returns:
            (str): name of W&B project associated with run.
        """
        return self.project_name()

    def log_code(
        self,
        root: str = ".",
        name: str = None,
        include_fn: Callable[[str], bool] = lambda path: path.endswith(".py"),
        exclude_fn: Callable[[str], bool] = filenames.exclude_wandb_fn,
    ) -> Optional[Artifact]:
        """
        log_code() saves the current state of your code to a W&B artifact.  By
        default it walks the current directory and logs all files that end with ".py".

        Arguments:
            root (str, optional): The relative (to os.getcwd()) or absolute path to
                recursively find code from.
            name (str, optional): The name of our code artifact.  By default we'll name
                the artifact "source-$RUN_ID".  There may be scenarios where you want
                many runs to share the same artifact.  Specifying name allows you to achieve that.
            include_fn (callable, optional): A callable that accepts a file path and
                returns True when it should be included and False otherwise.  This
                defaults to: `lambda path: path.endswith(".py")`
            exclude_fn (callable, optional): A callable that accepts a file path and
                returns True when it should be excluded and False otherwise.  This
                defaults to: `lambda path: False`

        Examples:
            Basic usage
            ```python
            run.log_code()
            ```

            Advanced usage
            ```python
            run.log_code("../", include_fn=lambda path: path.endswith(".py") or path.endswith(".ipynb"))
            ```

        Returns:
            An `Artifact` object if code was logged
        """
        name = name or "{}-{}".format("source", self.id)
        art = wandb.Artifact(name, "code")
        files_added = False
        if root is not None:
            root = os.path.abspath(root)
            for file_path in filenames.filtered_dir(root, include_fn, exclude_fn):
                files_added = True
                save_name = os.path.relpath(file_path, root)
                art.add_file(file_path, name=save_name)
        # Add any manually staged files such is ipynb notebooks
        for dirpath, _, files in os.walk(self._settings._tmp_code_dir):
            for fname in files:
                file_path = os.path.join(dirpath, fname)
                save_name = os.path.relpath(file_path, self._settings._tmp_code_dir)
                files_added = True
                art.add_file(file_path, name=save_name)
        if not files_added:
            return None
        return self.log_artifact(art)

    def get_url(self) -> Optional[str]:
        """
        Returns:
            A url (str, optional) for the W&B run or None if the run
            is offline
        """
        if not self._run_obj:
            wandb.termwarn("URL not available in offline run")
            return None
        return self._get_run_url()

    def get_project_url(self) -> Optional[str]:
        """
        Returns:
            A url (str, optional) for the W&B project associated with
            the run or None if the run is offline
        """
        if not self._run_obj:
            wandb.termwarn("URL not available in offline run")
            return None
        return self._get_project_url()

    def get_sweep_url(self) -> Optional[str]:
        """
        Returns:
            A url (str, optional) for the sweep associated with the run
            or None if there is no associated sweep or the run is offline.
        """
        if not self._run_obj:
            wandb.termwarn("URL not available in offline run")
            return None
        return self._get_sweep_url()

    @property
    def url(self) -> Optional[str]:
        """
        Returns:
            (str): name of W&B url associated with run.
        """
        return self.get_url()

    @property
    def entity(self) -> str:
        """
        Returns:
            (str): name of W&B entity associated with run. Entity is either
                a user name or an organization name.
        """
        return self._entity or ""

    def _label_internal(
        self, code: str = None, repo: str = None, code_version: str = None
    ) -> None:
        with telemetry.context(run=self) as tel:
            if code and RE_LABEL.match(code):
                tel.label.code_string = code
            if repo and RE_LABEL.match(repo):
                tel.label.repo_string = repo
            if code_version and RE_LABEL.match(code_version):
                tel.label.code_version = code_version

    def _label(
        self,
        code: str = None,
        repo: str = None,
        code_version: str = None,
        **kwargs: str
    ) -> None:
        if self._settings.label_disable:
            return
        for k, v in (("code", code), ("repo", repo), ("code_version", code_version)):
            if v and not RE_LABEL.match(v):
                wandb.termwarn(
                    "Label added for '{}' with invalid identifier '{}' (ignored).".format(
                        k, v
                    ),
                    repeat=False,
                )
        for v in kwargs:
            wandb.termwarn(
                "Label added for unsupported key '{}' (ignored).".format(v),
                repeat=False,
            )

        self._label_internal(code=code, repo=repo, code_version=code_version)

        # update telemetry in the backend immediately for _label() callers
        if self._backend and self._backend.interface:
            self._backend.interface._publish_telemetry(self._telemetry_obj)

    def _label_probe_lines(self, lines: List[str]) -> None:
        if not lines:
            return
        parsed = telemetry._parse_label_lines(lines)
        if not parsed:
            return
        label_dict = {}
        code = parsed.get("code") or parsed.get("c")
        if code:
            label_dict["code"] = code
        repo = parsed.get("repo") or parsed.get("r")
        if repo:
            label_dict["repo"] = repo
        code_ver = parsed.get("version") or parsed.get("v")
        if code_ver:
            label_dict["code_version"] = code_ver
        self._label_internal(**label_dict)

    def _label_probe_main(self) -> None:
        m = sys.modules.get("__main__")
        if not m:
            return
        doc = getattr(m, "__doc__", None)
        if not doc:
            return

        doclines = doc.splitlines()
        self._label_probe_lines(doclines)

    # TODO: annotate jupyter Notebook class
    def _label_probe_notebook(self, notebook: Any) -> None:
        logger.info("probe notebook")
        lines = None
        try:
            data = notebook.probe_ipynb()
            cell0 = data.get("cells", [])[0]
            lines = cell0.get("source")
        except Exception as e:
            logger.info("Unable to probe notebook: {}".format(e))
            return
        if lines:
            self._label_probe_lines(lines)

    def _repr_mimebundle_(
        self, include: Any = None, exclude: Any = None
    ) -> Dict[str, str]:
        url = self._get_run_url()
        style = "border:none;width:100%;height:400px"
        s = '<h1>Run({})</h1><iframe src="{}" style="{}"></iframe>'.format(
            self._run_id, url, style
        )
        return {"text/html": s}

    def _config_callback(
        self,
        key: Union[Tuple[str, ...], str] = None,
        val: Any = None,
        data: Dict[str, object] = None,
    ) -> None:
        logger.info("config_cb %s %s %s", key, val, data)
        if not self._backend or not self._backend.interface:
            return
        self._backend.interface.publish_config(key=key, val=val, data=data)

    def _set_config_wandb(self, key: str, val: Any) -> None:
        self._config_callback(key=("_wandb", key), val=val)

    def _summary_update_callback(self, summary_record: SummaryRecord) -> None:
        if self._backend and self._backend.interface:
            self._backend.interface.publish_summary(summary_record)

    def _summary_get_current_summary_callback(self) -> Dict[str, Any]:
        if not self._backend or not self._backend.interface:
            return {}
        ret = self._backend.interface.communicate_get_summary()
        if not ret:
            return {}
        return proto_util.dict_from_proto_list(ret.item)

    def _metric_callback(self, metric_record: MetricRecord) -> None:
        if self._backend and self._backend.interface:
            self._backend.interface._publish_metric(metric_record)

    def _datatypes_callback(self, fname: str) -> None:
        if not self._backend or not self._backend.interface:
            return
        files = dict(files=[(fname, "now")])
        self._backend.interface.publish_files(files)

    # TODO(jhr): codemod add: PEP 3102 -- Keyword-Only Arguments
    def _history_callback(self, row: Dict[str, Any], step: int) -> None:

        # TODO(jhr): move visualize hack somewhere else
        custom_charts = {}
        for k in row:
            if isinstance(row[k], Visualize):
                config = {
                    "id": row[k].viz_id,
                    "historyFieldSettings": {"key": k, "x-axis": "_step"},
                }
                row[k] = row[k].value
                self._config_callback(val=config, key=("_wandb", "viz", k))
            elif isinstance(row[k], CustomChart):
                custom_charts[k] = row[k]
                custom_chart = row[k]

        for k, custom_chart in custom_charts.items():
            # remove the chart key from the row
            # TODO: is this really the right move? what if the user logs
            #     a non-custom chart to this key?
            row.pop(k)
            # add the table under a different key
            table_key = k + "_table"
            row[table_key] = custom_chart.table
            # add the panel
            panel_config = custom_chart_panel_config(custom_chart, k, table_key)
            self._add_panel(k, "Vega2", panel_config)

        if self._backend and self._backend.interface:
            not_using_tensorboard = len(wandb.patched["tensorboard"]) == 0
            self._backend.interface.publish_history(
                row, step, publish_step=not_using_tensorboard
            )

    def _console_callback(self, name: str, data: str) -> None:
        # logger.info("console callback: %s, %s", name, data)
        if self._backend and self._backend.interface:
            self._backend.interface.publish_output(name, data)

    def _tensorboard_callback(
        self, logdir: str, save: bool = None, root_logdir: str = None
    ) -> None:
        logger.info("tensorboard callback: %s, %s", logdir, save)
        save = True if save is None else save
        if self._backend and self._backend.interface:
            self._backend.interface.publish_tbdata(logdir, save, root_logdir)

    def _set_library(self, library: _WandbSetup) -> None:
        self._wl = library

    def _set_backend(self, backend: "wandb.sdk.backend.backend.Backend") -> None:
        self._backend = backend

    def _set_reporter(self, reporter: Reporter) -> None:
        self._reporter = reporter

    def _set_teardown_hooks(self, hooks: List[Callable[[], None]]) -> None:
        self._teardown_hooks = hooks

    def _set_run_obj(self, run_obj: RunRecord) -> None:
        self._run_obj = run_obj
        self._entity = run_obj.entity
        self._project = run_obj.project
        # Grab the config from resuming
        if run_obj.config:
            c_dict = config_util.dict_no_value_from_proto_list(run_obj.config.update)
            # TODO: Windows throws a wild error when this is set...
            if "_wandb" in c_dict:
                del c_dict["_wandb"]
            # We update the config object here without triggering the callback
            self.config._update(c_dict, allow_val_change=True, ignore_locked=True)
        # Update the summary, this will trigger an un-needed graphql request :(
        if run_obj.summary:
            summary_dict = {}
            for orig in run_obj.summary.update:
                summary_dict[orig.key] = json.loads(orig.value_json)
            self.summary.update(summary_dict)
        self.history._update_step()
        # TODO: It feels weird to call this twice..
        sentry_set_scope(
            "user",
            entity=run_obj.entity,
            project=run_obj.project,
            email=self._settings.email,
            url=self._get_run_url(),
        )

    def _set_run_obj_offline(self, run_obj: RunRecord) -> None:
        self._run_obj_offline = run_obj

    def _add_singleton(
        self, data_type: str, key: str, value: Dict[Union[int, str], str]
    ) -> None:
        """Stores a singleton item to wandb config.

        A singleton in this context is a piece of data that is continually
        logged with the same value in each history step, but represented
        as a single item in the config.

        We do this to avoid filling up history with a lot of repeated uneccessary data

        Add singleton can be called many times in one run and it will only be
        updated when the value changes. The last value logged will be the one
        persisted to the server"""
        value_extra = {"type": data_type, "key": key, "value": value}

        if data_type not in self.config["_wandb"]:
            self.config["_wandb"][data_type] = {}

        if data_type in self.config["_wandb"][data_type]:
            old_value = self.config["_wandb"][data_type][key]
        else:
            old_value = None

        if value_extra != old_value:
            self.config["_wandb"][data_type][key] = value_extra
            self.config.persist()

    def log(
        self,
        data: Dict[str, Any],
        step: int = None,
        commit: bool = None,
        sync: bool = None,
    ) -> None:
        """Log a dict to the global run's history.

        Use `wandb.log` to log data from runs, such as scalars, images, video,
        histograms, and matplotlib plots.

        The most basic usage is `wandb.log({'train-loss': 0.5, 'accuracy': 0.9})`.
        This will save a history row associated with the run with `train-loss=0.5`
        and `accuracy=0.9`. Visualize logged data in the workspace at wandb.ai,
        or locally on a self-hosted instance of the W&B app:
        https://docs.wandb.ai/self-hosted

        Export data to explore in a Jupyter notebook, for example, with the API:
        https://docs.wandb.ai/ref/public-api

        Each time you call wandb.log(), this adds a new row to history and updates
        the summary values for each key logged. In the UI, summary values show
        up in the run table to compare single values across runs. You might want
        to update summary manually to set the *best* value instead of the *last*
        value for a given metric. After you finish logging, you can set summary:
        `wandb.run.summary["accuracy"] = 0.9`.

        Logged values don't have to be scalars. Logging any wandb object is supported.
        For example `wandb.log({"example": wandb.Image("myimage.jpg")})` will log an
        example image which will be displayed nicely in the wandb UI. See
        https://docs.wandb.com/library/reference/data_types for all of the different
        supported types.

        Logging nested metrics is encouraged and is supported in the wandb API, so
        you could log multiple accuracy values with `wandb.log({'dataset-1':
        {'acc': 0.9, 'loss': 0.3} ,'dataset-2': {'acc': 0.8, 'loss': 0.2}})`
        and the metrics will be organized in the wandb UI.

        W&B keeps track of a global step so logging related metrics together is
        encouraged, so by default each time wandb.log is called a global step
        is incremented. If it's inconvenient to log related metrics together
        calling `wandb.log({'train-loss': 0.5, commit=False})` and then
        `wandb.log({'accuracy': 0.9})` is equivalent to calling
        `wandb.log({'train-loss': 0.5, 'accuracy': 0.9})`

        wandb.log is not intended to be called more than a few times per second.
        If you want to log more frequently than that it's better to aggregate
        the data on the client side or you may get degraded performance.

        Arguments:
            row: (dict, optional) A dict of serializable python objects i.e `str`,
                `ints`, `floats`, `Tensors`, `dicts`, or `wandb.data_types`.
            commit: (boolean, optional) Save the metrics dict to the wandb server
                and increment the step.  If false `wandb.log` just updates the current
                metrics dict with the row argument and metrics won't be saved until
                `wandb.log` is called with `commit=True`.
            step: (integer, optional) The global step in processing. This persists
                any non-committed earlier steps but defaults to not committing the
                specified step.
            sync: (boolean, True) This argument is deprecated and currently doesn't
                change the behaviour of `wandb.log`.

        Examples:
            Basic usage
            ```python
            wandb.log({'accuracy': 0.9, 'epoch': 5})
            ```

            Incremental logging
            ```python
            wandb.log({'loss': 0.2}, commit=False)
            # Somewhere else when I'm ready to report this step:
            wandb.log({'accuracy': 0.8})
            ```

            Histogram
            ```python
            wandb.log({"gradients": wandb.Histogram(numpy_array_or_sequence)})
            ```

            Image
            ```python
            wandb.log({"examples": [wandb.Image(numpy_array_or_pil, caption="Label")]})
            ```

            Video
            ```python
            wandb.log({"video": wandb.Video(numpy_array_or_video_path, fps=4,
                format="gif")})
            ```

            Matplotlib Plot
            ```python
            wandb.log({"chart": plt})
            ```

            PR Curve
            ```python
            wandb.log({'pr': wandb.plots.precision_recall(y_test, y_probas, labels)})
            ```

            3D Object
            ```python
            wandb.log({"generated_samples":
            [wandb.Object3D(open("sample.obj")),
                wandb.Object3D(open("sample.gltf")),
                wandb.Object3D(open("sample.glb"))]})
            ```

            For more examples, see https://docs.wandb.com/library/log

        Raises:
            wandb.Error: if called before `wandb.init`
            ValueError: if invalid data is passed

        """
        if not self._auto_attach(method="log"):
            return

        if not isinstance(data, Mapping):
            raise ValueError("wandb.log must be passed a dictionary")

        if any(not isinstance(key, string_types) for key in data.keys()):
            raise ValueError("Key values passed to `wandb.log` must be strings.")

        if step is not None:
            # if step is passed in when tensorboard_sync is used we honor the step passed
            # to make decisions about how to close out the history record, but will strip
            # this history later on in publish_history()
            using_tensorboard = len(wandb.patched["tensorboard"]) > 0
            if using_tensorboard:
                wandb.termwarn(
                    "Step cannot be set when using syncing with tensorboard. Please log your step values as a metric such as 'global_step'",
                    repeat=False,
                )
            if self.history._step > step:
                wandb.termwarn(
                    (
                        "Step must only increase in log calls.  "
                        "Step {} < {}; dropping {}.".format(
                            step, self.history._step, data
                        )
                    )
                )
                return
            elif step > self.history._step:
                self.history._flush()
                self.history._step = step
        elif commit is None:
            commit = True
        if commit:
            self.history._row_add(data)
        else:
            self.history._row_update(data)

    def save(
        self,
        glob_str: Optional[str] = None,
        base_path: Optional[str] = None,
        policy: str = "live",
    ) -> Union[bool, List[str]]:
        """ Ensure all files matching `glob_str` are synced to wandb with the policy specified.

        Arguments:
            glob_str: (string) a relative or absolute path to a unix glob or regular
                path.  If this isn't specified the method is a noop.
            base_path: (string) the base path to run the glob relative to
            policy: (string) on of `live`, `now`, or `end`
                - live: upload the file as it changes, overwriting the previous version
                - now: upload the file once now
                - end: only upload file when the run ends
        """
        if glob_str is None:
            # noop for historical reasons, run.save() may be called in legacy code
            wandb.termwarn(
                (
                    "Calling run.save without any arguments is deprecated."
                    "Changes to attributes are automatically persisted."
                )
            )
            return True
        if policy not in ("live", "end", "now"):
            raise ValueError(
                'Only "live" "end" and "now" policies are currently supported.'
            )
        if isinstance(glob_str, bytes):
            glob_str = glob_str.decode("utf-8")
        if not isinstance(glob_str, string_types):
            raise ValueError("Must call wandb.save(glob_str) with glob_str a str")

        if base_path is None:
            if os.path.isabs(glob_str):
                base_path = os.path.dirname(glob_str)
                wandb.termwarn(
                    (
                        "Saving files without folders. If you want to preserve "
                        "sub directories pass base_path to wandb.save, i.e. "
                        'wandb.save("/mnt/folder/file.h5", base_path="/mnt")'
                    )
                )
            else:
                base_path = "."
        wandb_glob_str = os.path.relpath(glob_str, base_path)
        if ".." + os.sep in wandb_glob_str:
            raise ValueError("globs can't walk above base_path")

        with telemetry.context(run=self) as tel:
            tel.feature.save = True

        if glob_str.startswith("gs://") or glob_str.startswith("s3://"):
            wandb.termlog(
                "%s is a cloud storage url, can't save file to wandb." % glob_str
            )
            return []
        files = glob.glob(os.path.join(self.dir, wandb_glob_str))
        warn = False
        if len(files) == 0 and "*" in wandb_glob_str:
            warn = True
        for path in glob.glob(glob_str):
            file_name = os.path.relpath(path, base_path)
            abs_path = os.path.abspath(path)
            wandb_path = os.path.join(self.dir, file_name)
            wandb.util.mkdir_exists_ok(os.path.dirname(wandb_path))
            # We overwrite symlinks because namespaces can change in Tensorboard
            if os.path.islink(wandb_path) and abs_path != os.readlink(wandb_path):
                os.remove(wandb_path)
                os.symlink(abs_path, wandb_path)
            elif not os.path.exists(wandb_path):
                os.symlink(abs_path, wandb_path)
            files.append(wandb_path)
        if warn:
            file_str = "%i file" % len(files)
            if len(files) > 1:
                file_str += "s"
            wandb.termwarn(
                (
                    "Symlinked %s into the W&B run directory, "
                    "call wandb.save again to sync new files."
                )
                % file_str
            )
        files_dict = dict(files=[(wandb_glob_str, policy)])
        if self._backend and self._backend.interface:
            self._backend.interface.publish_files(files_dict)
        return files

    def restore(
        self,
        name: str,
        run_path: Optional[str] = None,
        replace: bool = False,
        root: Optional[str] = None,
    ) -> Union[None, TextIO]:
        return restore(name, run_path or self.path, replace, root or self.dir)

    def finish(self, exit_code: int = None) -> None:
        """Marks a run as finished, and finishes uploading all data.  This is
        used when creating multiple runs in the same process.  We automatically
        call this method when your script exits.
        """
        with telemetry.context(run=self) as tel:
            tel.feature.finish = True
        # detach logger, other setup cleanup
        logger.info("finishing run %s", self.path)
        for hook in self._teardown_hooks:
            hook()
        self._teardown_hooks = []
        self._atexit_cleanup(exit_code=exit_code)
        if self._wl and len(self._wl._global_run_stack) > 0:
            self._wl._global_run_stack.pop()
        module.unset_globals()

    def join(self, exit_code: int = None) -> None:
        """Deprecated alias for `finish()` - please use finish"""
        self.finish(exit_code=exit_code)

    # TODO(jhr): annotate this
    def plot_table(self, vega_spec_name, data_table, fields, string_fields=None):  # type: ignore
        """Creates a custom plot on a table.
        Arguments:
            vega_spec_name: the name of the spec for the plot
            table_key: the key used to log the data table
            data_table: a wandb.Table object containing the data to
                be used on the visualization
            fields: a dict mapping from table keys to fields that the custom
                visualization needs
            string_fields: a dict that provides values for any string constants
                the custom visualization needs
        """
        visualization = create_custom_chart(
            vega_spec_name, data_table, fields, string_fields or {}
        )
        return visualization

    def _set_upgraded_version_message(self, msg: str) -> None:
        self._upgraded_version_message = msg

    def _set_deleted_version_message(self, msg: str) -> None:
        self._deleted_version_message = msg

    def _set_yanked_version_message(self, msg: str) -> None:
        self._yanked_version_message = msg

    def _add_panel(
        self, visualize_key: str, panel_type: str, panel_config: dict
    ) -> None:
        config = {
            "panel_type": panel_type,
            "panel_config": panel_config,
        }
        self._config_callback(val=config, key=("_wandb", "visualize", visualize_key))

    def _get_url_query_string(self) -> str:
        s = self._settings

        # TODO(jhr): migrate to new settings, but for now this is safer
        api = internal.Api()
        if api.settings().get("anonymous") != "true":
            return ""

        api_key = apikey.api_key(settings=s)
        return "?" + urlencode({"apiKey": api_key})

    def _get_project_url(self) -> str:
        s = self._settings
        r = self._run_obj
        if not r:
            return ""
        app_url = wandb.util.app_url(s.base_url)
        qs = self._get_url_query_string()
        url = "{}/{}/{}{}".format(
            app_url, url_quote(r.entity), url_quote(r.project), qs
        )
        return url

    def _get_run_url(self) -> str:
        s = self._settings
        r = self._run_obj
        if not r:
            return ""
        app_url = wandb.util.app_url(s.base_url)
        qs = self._get_url_query_string()
        url = "{}/{}/{}/runs/{}{}".format(
            app_url, url_quote(r.entity), url_quote(r.project), url_quote(r.run_id), qs
        )
        return url

    def _get_sweep_url(self) -> str:
        """Generate a url for a sweep.

        Returns:
            (str): url if the run is part of a sweep
            (None): if the run is not part of the sweep
        """

        r = self._run_obj
        if not r:
            return ""
        sweep_id = r.sweep_id
        if not sweep_id:
            return ""

        app_url = wandb.util.app_url(self._settings.base_url)
        qs = self._get_url_query_string()

        return "{base}/{entity}/{project}/sweeps/{sweepid}{qs}".format(
            base=app_url,
            entity=url_quote(r.entity),
            project=url_quote(r.project),
            sweepid=url_quote(sweep_id),
            qs=qs,
        )

    def _get_run_name(self) -> str:
        r = self._run_obj
        if not r:
            return ""
        return r.display_name

    def _display_run(self) -> None:
        if self._settings._attach_id:
            # TODO: any message here? it could end up in console logs, so maybe not?
            return
        project_url = self._get_project_url()
        run_url = self._get_run_url()
        sweep_url = self._get_sweep_url()
        version_str = "Tracking run with wandb version {}".format(wandb.__version__)
        if self.resumed:
            run_state_str = "Resuming run"
        else:
            run_state_str = "Syncing run"
        run_name = self._get_run_name()
        app_url = wandb.util.app_url(self._settings.base_url)

        sync_dir = self._settings._sync_dir
        if self._settings._jupyter:
            sync_dir = "<code>{}</code>".format(sync_dir)
        dir_str = "Run data is saved locally in {}".format(sync_dir)
        if self._settings._jupyter and ipython._get_python_type() == "jupyter":
            sweep_line = (
                'Sweep page: <a href="{}" target="_blank">{}</a><br/>\n'.format(
                    sweep_url, sweep_url
                )
                if sweep_url
                else ""
            )
            docs_html = '<a href="https://docs.wandb.com/integrations/jupyter.html" target="_blank">(Documentation)</a>'  # noqa: E501
            ipython.display_html(
                """
                {}<br/>
                {} <strong style="color:{}">{}</strong> to <a href="{}" target="_blank">Weights & Biases</a> {}.<br/>
                Project page: <a href="{}" target="_blank">{}</a><br/>
                {}Run page: <a href="{}" target="_blank">{}</a><br/>
                {}<br/><br/>
            """.format(  # noqa: E501
                    version_str,
                    run_state_str,
                    RUN_NAME_COLOR,
                    run_name,
                    app_url,
                    docs_html,
                    project_url,
                    project_url,
                    sweep_line,
                    run_url,
                    run_url,
                    dir_str,
                )
            )
        else:
            wandb.termlog(version_str)
            wandb.termlog(
                "{} {}".format(run_state_str, click.style(run_name, fg="yellow"))
            )
            emojis = dict(star="", broom="", rocket="")
            if platform.system() != "Windows" and sys.stdout.encoding == "UTF-8":
                emojis = dict(star="⭐️", broom="🧹", rocket="🚀")

            wandb.termlog(
                "{} View project at {}".format(
                    emojis.get("star", ""),
                    click.style(project_url, underline=True, fg="blue"),
                )
            )
            if sweep_url:
                wandb.termlog(
                    "{} View sweep at {}".format(
                        emojis.get("broom", ""),
                        click.style(sweep_url, underline=True, fg="blue"),
                    )
                )
            wandb.termlog(
                "{} View run at {}".format(
                    emojis.get("rocket", ""),
                    click.style(run_url, underline=True, fg="blue"),
                )
            )
            wandb.termlog(dir_str)
            if not self._settings._offline:
                wandb.termlog("Run `wandb offline` to turn off syncing.")
            print("")

    def _redirect(
        self,
        stdout_slave_fd: Optional[int],
        stderr_slave_fd: Optional[int],
        console: SettingsConsole = None,
    ) -> None:
        if console is None:
            console = self._settings._console
        logger.info("redirect: %s", console)

        out_redir: redirect.RedirectBase
        err_redir: redirect.RedirectBase
        if console == self._settings.Console.REDIRECT:
            logger.info("Redirecting console.")
            out_redir = redirect.Redirect(
                src="stdout",
                cbs=[
                    lambda data: self._redirect_cb("stdout", data),  # type: ignore
                    self._output_writer.write,  # type: ignore
                ],
            )
            err_redir = redirect.Redirect(
                src="stderr",
                cbs=[
                    lambda data: self._redirect_cb("stderr", data),  # type: ignore
                    self._output_writer.write,  # type: ignore
                ],
            )
            if os.name == "nt":

                def wrap_fallback() -> None:
                    if self._out_redir:
                        self._out_redir.uninstall()
                    if self._err_redir:
                        self._err_redir.uninstall()
                    msg = (
                        "Tensorflow detected. Stream redirection is not supported "
                        "on Windows when tensorflow is imported. Falling back to "
                        "wrapping stdout/err."
                    )
                    wandb.termlog(msg)
                    self._redirect(None, None, console=self._settings.Console.WRAP)

                add_import_hook("tensorflow", wrap_fallback)
        elif console == self._settings.Console.WRAP:
            logger.info("Wrapping output streams.")
            out_redir = redirect.StreamWrapper(
                src="stdout",
                cbs=[
                    lambda data: self._redirect_cb("stdout", data),  # type: ignore
                    self._output_writer.write,  # type: ignore
                ],
            )
            err_redir = redirect.StreamWrapper(
                src="stderr",
                cbs=[
                    lambda data: self._redirect_cb("stderr", data),  # type: ignore
                    self._output_writer.write,  # type: ignore
                ],
            )
        elif console == self._settings.Console.OFF:
            return
        else:
            raise ValueError("unhandled console")
        try:
            out_redir.install()
            err_redir.install()
            self._out_redir = out_redir
            self._err_redir = err_redir
            logger.info("Redirects installed.")
        except Exception as e:
            print(e)
            logger.error("Failed to redirect.", exc_info=e)
        return

    def _restore(self) -> None:
        logger.info("restore")
        # TODO(jhr): drain and shutdown all threads
        if self._use_redirect:
            if self._out_redir:
                self._out_redir.uninstall()
            if self._err_redir:
                self._err_redir.uninstall()
            return

        if self.stdout_redirector:
            self.stdout_redirector.restore()
        if self.stderr_redirector:
            self.stderr_redirector.restore()
        if self._save_stdout:
            sys.stdout = self._save_stdout
        if self._save_stderr:
            sys.stderr = self._save_stderr
        logger.info("restore done")

    def _atexit_cleanup(self, exit_code: int = None) -> None:
        if self._backend is None:
            logger.warning("process exited without backend configured")
            return
        if self._atexit_cleanup_called:
            return
        self._atexit_cleanup_called = True

        exit_code = exit_code or self._hooks.exit_code if self._hooks else 0
        logger.info("got exitcode: %d", exit_code)
        if exit_code == 0:
            # Cleanup our resume file on a clean exit
            if os.path.exists(self._settings.resume_fname):
                os.remove(self._settings.resume_fname)

        self._exit_code = exit_code
        try:
            self._on_finish()
        except KeyboardInterrupt as ki:
            if wandb.wandb_agent._is_running():
                raise ki
            wandb.termerror("Control-C detected -- Run data was not synced")
            if ipython._get_python_type() == "python":
                os._exit(-1)
        except Exception as e:
            self._console_stop()
            self._backend.cleanup()
            logger.error("Problem finishing run", exc_info=e)
            wandb.termerror("Problem finishing run")
            traceback.print_exception(*sys.exc_info())
            if ipython._get_python_type() == "python":
                os._exit(-1)
        else:
            # if silent, skip this as it is used to output stuff
            if self._settings._silent:
                return
            self._on_final()

    def _console_start(self) -> None:
        if self._settings._attach_id:
            logger.info("not installing exit hooks in attach mode")
            return

        logger.info("atexit reg")
        self._hooks = ExitHooks()
        self._hooks.hook()
        atexit.register(lambda: self._atexit_cleanup())

        if self._use_redirect:
            # setup fake callback
            self._redirect_cb = self._console_callback

        output_log_path = os.path.join(self.dir, filenames.OUTPUT_FNAME)
        self._output_writer = filesystem.CRDedupedFile(open(output_log_path, "wb"))
        self._redirect(self._stdout_slave_fd, self._stderr_slave_fd)

    def _console_stop(self) -> None:
        self._restore()
        if self._output_writer:
            self._output_writer.close()
            self._output_writer = None

    def _on_init(self) -> None:
        self._show_version_info()

    def _on_start(self) -> None:
        # TODO: make offline mode in jupyter use HTML
        if self._settings._offline:
            wandb.termlog(
                (
                    "W&B syncing is set to `offline` in this directory.  "
                    "Run `wandb online` or set WANDB_MODE=online to enable cloud syncing."
                )
            )
        if self._settings.save_code and self._settings.code_dir is not None:
            self.log_code(self._settings.code_dir)
        if self._run_obj and not self._settings._silent:
            self._display_run()
        if self._backend and self._backend.interface and not self._settings._offline:
            self._run_status_checker = RunStatusChecker(self._backend.interface)
        self._console_start()

    def _pusher_print_status(
        self,
        progress: FilePusherStats,
        prefix: bool = True,
        done: Optional[bool] = False,
    ) -> None:
        if self._settings._offline:
            return

        line = " %.2fMB of %.2fMB uploaded (%.2fMB deduped)\r" % (
            progress.uploaded_bytes / 1048576.0,
            progress.total_bytes / 1048576.0,
            progress.deduped_bytes / 1048576.0,
        )

        if self._jupyter_progress:
            percent_done: float
            if progress.total_bytes == 0:
                percent_done = 1
            else:
                percent_done = progress.uploaded_bytes / progress.total_bytes
            self._jupyter_progress.update(percent_done, line)
            if done:
                self._jupyter_progress.close()
        elif not self._settings._jupyter:
            spinner_states = ["-", "\\", "|", "/"]

            line = spinner_states[self._progress_step % 4] + line
            self._progress_step += 1
            wandb.termlog(line, newline=False, prefix=prefix)

            if done:
                dedupe_fraction = (
                    progress.deduped_bytes / float(progress.total_bytes)
                    if progress.total_bytes > 0
                    else 0
                )
                if dedupe_fraction > 0.01:
                    wandb.termlog(
                        "W&B sync reduced upload amount by %.1f%%             "
                        % (dedupe_fraction * 100),
                        prefix=prefix,
                    )
                # clear progress line.
                wandb.termlog(" " * 79, prefix=prefix)

    def _on_finish_progress(self, progress: FilePusherStats, done: bool = None) -> None:
        self._pusher_print_status(progress, done=done)

    def _wait_for_finish(self) -> PollExitResponse:
        while True:
            if self._backend and self._backend.interface:
                poll_exit_resp = self._backend.interface.communicate_poll_exit()
            logger.info("got exit ret: %s", poll_exit_resp)

            if poll_exit_resp:
                done = poll_exit_resp.done
                pusher_stats = poll_exit_resp.pusher_stats
                if pusher_stats:
                    self._on_finish_progress(pusher_stats, done)
                if done:
                    return poll_exit_resp
            time.sleep(0.1)

    def _on_finish(self) -> None:
        trigger.call("on_finished")

        # populate final import telemetry
        with telemetry.context(run=self) as tel:
            self._telemetry_imports(tel.imports_finish)

        if self._run_status_checker:
            self._run_status_checker.stop()

        # make sure all uncommitted history is flushed
        self.history._flush()

        self._console_stop()  # TODO: there's a race here with jupyter console logging
        if not self._settings._silent:
            if self._backend:
                pid = self._backend._internal_pid
                status_str = "Waiting for W&B process to finish, PID {}".format(pid)
            if not self._exit_code:
                status_str += "\nProgram ended successfully."
            else:
                status_str += "\nProgram failed with code {}. ".format(self._exit_code)
                if not self._settings._offline:
                    status_str += " Press ctrl-c to abort syncing."
            if self._settings._jupyter and ipython._get_python_type() == "jupyter":
                ipython.display_html("<br/>" + status_str.replace("\n", "<br/>"))
            else:
                print("")
                wandb.termlog(status_str)

        # telemetry could have changed, publish final data
        if self._backend and self._backend.interface:
            self._backend.interface._publish_telemetry(self._telemetry_obj)

        # TODO: we need to handle catastrophic failure better
        # some tests were timing out on sending exit for reasons not clear to me
        if self._backend and self._backend.interface:
            self._backend.interface.publish_exit(self._exit_code)

        # Wait for data to be synced
        self._poll_exit_response = self._wait_for_finish()

        if self._backend and self._backend.interface:
            ret = self._backend.interface.communicate_get_summary()
            if ret:
                self._final_summary = proto_util.dict_from_proto_list(ret.item)

        if self._backend and self._backend.interface:
            sampled = self._backend.interface.communicate_sampled_history()
            if sampled:
                d: Dict[str, Union[Sequence[int], Sequence[float]]] = {}
                for item in sampled.item:
                    d[item.key] = (
                        item.values_float if item.values_float else item.values_int
                    )
                self._sampled_history = d
        if self._backend:
            self._backend.cleanup()

        if self._run_status_checker:
            self._run_status_checker.join()

    def _on_final(self) -> None:
        # check for warnings and errors, show log file locations
        if self._reporter:
            # TODO: handle warnings and errors nicely in jupyter
            warning_lines = self._reporter.warning_lines
            if warning_lines:
                wandb.termlog("Warnings:")
                for line in warning_lines:
                    wandb.termlog(line)
                if len(warning_lines) < self._reporter.warning_count:
                    wandb.termlog("More warnings")

            error_lines = self._reporter.error_lines
            if error_lines:
                wandb.termlog("Errors:")
                for line in error_lines:
                    wandb.termlog(line)
                if len(error_lines) < self._reporter.error_count:
                    wandb.termlog("More errors")
        if self._settings.log_user:
            log_user = self._settings.log_user
            if self._settings._jupyter:
                log_user = "<code>{}</code>".format(log_user)
            log_str = "Find user logs for this run at: {}".format(log_user)
            if self._settings._jupyter and ipython._get_python_type() == "jupyter":
                ipython.display_html(log_str)
            else:
                wandb.termlog(log_str)
        if self._settings.log_internal:
            log_internal = self._settings.log_internal
            if self._settings._jupyter:
                log_internal = "<code>{}</code>".format(log_internal)
            log_str = "Find internal logs for this run at: {}".format(log_internal)
            if self._settings._jupyter and ipython._get_python_type() == "jupyter":
                ipython.display_html(log_str)
            else:
                wandb.termlog(log_str)

        self._show_summary()
        self._show_history()
        self._show_files()

        if self._run_obj:
            run_url = self._get_run_url()
            run_name = self._get_run_name()
            if self._settings._jupyter and ipython._get_python_type() == "jupyter":
                ipython.display_html(
                    """
                    <br/>Synced <strong style="color:{}">{}</strong>: <a href="{}" target="_blank">{}</a><br/>
                """.format(
                        RUN_NAME_COLOR, run_name, run_url, run_url
                    )
                )
            else:
                wandb.termlog(
                    "\nSynced {}: {}".format(
                        click.style(run_name, fg="yellow"),
                        click.style(run_url, fg="blue"),
                    )
                )

        if self._settings._offline:
            # TODO: handle jupyter offline messages
            wandb.termlog("You can sync this run to the cloud by running:")
            wandb.termlog(
                click.style(
                    "wandb sync {}".format(self._settings._sync_dir), fg="yellow"
                )
            )

        self._show_version_info(footer=True)

    def _show_version_info(self, footer: bool = None) -> None:
        package_problem = False
        if self._deleted_version_message:
            wandb.termerror(self._deleted_version_message)
            package_problem = True
        elif self._yanked_version_message:
            wandb.termwarn(self._yanked_version_message)
            package_problem = True
        # only display upgrade message if packages are bad or in header
        if not footer or package_problem:
            if self._upgraded_version_message:
                wandb.termlog(self._upgraded_version_message)

    def _show_summary(self) -> None:
        if self._final_summary:
            logger.info("rendering summary")
            max_len = max([len(k) for k in self._final_summary.keys()])
            format_str = "  {:>%s} {}" % max_len
            summary_rows = []
            for k, v in iteritems(self._final_summary):
                # arrays etc. might be too large. for now we just don't print them
                if isinstance(v, string_types):
                    if len(v) >= 20:
                        v = v[:20] + "..."
                    summary_rows.append((k, v))
                elif isinstance(v, numbers.Number):
                    if isinstance(v, float):
                        v = round(v, 5)
                    summary_rows.append((k, v))
            if self._settings._jupyter and ipython._get_python_type() == "jupyter":
                summary_table = ipython.STYLED_TABLE_HTML
                for row in summary_rows:
                    summary_table += "<tr><td>{}</td><td>{}</td></tr>".format(*row)
                summary_table += "</table>"
                ipython.display_html("<h3>Run summary:</h3><br/>" + summary_table)
            else:
                summary_lines = "\n".join(
                    [format_str.format(k, v) for k, v in summary_rows]
                )
                wandb.termlog("Run summary:")
                wandb.termlog(summary_lines)

    def _show_history(self) -> None:
        if not self._sampled_history:
            return

        # Only print sparklines if the terminal is utf-8
        # In some python 2.7 tests sys.stdout is a 'cStringIO.StringO' object
        #   which doesn't have the attribute 'encoding'
        encoding = getattr(sys.stdout, "encoding", None)
        if not encoding or encoding.upper() not in ("UTF_8", "UTF-8",):
            return

        logger.info("rendering history")
        max_len = max([len(k) for k in self._sampled_history])
        history_rows = []
        for key in self._sampled_history:
            vals = wandb.util.downsample(self._sampled_history[key], 40)
            if any((not isinstance(v, numbers.Number) for v in vals)):
                continue
            line = sparkline.sparkify(vals)
            history_rows.append((key, line))
        if self._settings._jupyter and ipython._get_python_type() == "jupyter":
            history_table = ipython.STYLED_TABLE_HTML
            for row in history_rows:
                history_table += "<tr><td>{}</td><td>{}</td></tr>".format(*row)
            history_table += "</table>"
            ipython.display_html("<h3>Run history:</h3><br/>" + history_table + "<br/>")
        else:
            wandb.termlog("Run history:")
            history_lines = ""
            format_str = "  {:>%s} {}\n" % max_len
            for row in history_rows:
                history_lines += format_str.format(*row)
            wandb.termlog(history_lines)

    def _show_files(self) -> None:
        if not self._poll_exit_response or not self._poll_exit_response.file_counts:
            return
        if self._settings._offline:
            return

        logger.info("logging synced files")

        if self._settings._silent:
            return

        file_str = "Synced {} W&B file(s), {} media file(s), {} artifact file(s) and {} other file(s)".format(  # noqa:E501
            self._poll_exit_response.file_counts.wandb_count,
            self._poll_exit_response.file_counts.media_count,
            self._poll_exit_response.file_counts.artifact_count,
            self._poll_exit_response.file_counts.other_count,
        )
        if self._settings._jupyter and ipython._get_python_type() == "jupyter":
            ipython.display_html(file_str)
        else:
            wandb.termlog(file_str)

    def _save_job_spec(self) -> None:
        envdict = dict(python="python3.6", requirements=[],)
        varsdict = {"WANDB_DISABLE_CODE": "True"}
        source = dict(
            git="git@github.com:wandb/examples.git", branch="master", commit="bbd8d23",
        )
        execdict = dict(
            program="train.py",
            directory="keras-cnn-fashion",
            envvars=varsdict,
            args=[],
        )
        configdict = (dict(self._config),)
        artifactsdict = dict(dataset="v1",)
        inputdict = dict(config=configdict, artifacts=artifactsdict,)
        job_spec = {
            "kind": "WandbJob",
            "version": "v0",
            "environment": envdict,
            "source": source,
            "exec": execdict,
            "input": inputdict,
        }

        s = json.dumps(job_spec, indent=4)
        spec_filename = filenames.JOBSPEC_FNAME
        with open(spec_filename, "w") as f:
            print(s, file=f)
        self.save(spec_filename)

    def define_metric(
        self,
        name: str,
        step_metric: Union[str, wandb_metric.Metric, None] = None,
        step_sync: bool = None,
        hidden: bool = None,
        summary: str = None,
        goal: str = None,
        overwrite: bool = None,
        **kwargs: Any
    ) -> wandb_metric.Metric:
        """Define metric properties which will later be logged with `wandb.log()`.

        Arguments:
            name: Name of the metric.
            step_metric: Independent variable associated with the metric.
            step_sync: Automatically add `step_metric` to history if needed.
                Defaults to True if step_metric is specified.
            hidden: Hide this metric from automatic plots.
            summary: Specify aggregate metrics added to summary.
                Supported aggregations: "min,max,mean,best,last,none"
                Default aggregation is `copy`
                Aggregation `best` defaults to `goal`==`minimize`
            goal: Specify direction for optimizing the metric.
                Supported direections: "minimize,maximize"

        Returns:
            A metric object is returned that can be further specified.

        """
        if not name:
            raise wandb.Error("define_metric() requires non-empty name argument")
        for k in kwargs:
            wandb.termwarn("Unhandled define_metric() arg: {}".format(k))
        if isinstance(step_metric, wandb_metric.Metric):
            step_metric = step_metric.name
        for arg_name, arg_val, exp_type in (
            ("name", name, string_types),
            ("step_metric", step_metric, string_types),
            ("step_sync", step_sync, bool),
            ("hidden", hidden, bool),
            ("summary", summary, string_types),
            ("goal", goal, string_types),
            ("overwrite", overwrite, bool),
        ):
            # NOTE: type checking is broken for isinstance and string_types
            if arg_val is not None and not isinstance(arg_val, exp_type):  # type: ignore
                arg_type = type(arg_val).__name__
                raise wandb.Error(
                    "Unhandled define_metric() arg: {} type: {}".format(
                        arg_name, arg_type
                    )
                )
        stripped = name[:-1] if name.endswith("*") else name
        if "*" in stripped:
            raise wandb.Error(
                "Unhandled define_metric() arg: name (glob suffixes only): {}".format(
                    name
                )
            )
        summary_ops: Optional[Sequence[str]] = None
        if summary:
            summary_items = [s.lower() for s in summary.split(",")]
            summary_ops = []
            valid = {"min", "max", "mean", "best", "last", "copy", "none"}
            for i in summary_items:
                if i not in valid:
                    raise wandb.Error(
                        "Unhandled define_metric() arg: summary op: {}".format(i)
                    )
                summary_ops.append(i)
        goal_cleaned: Optional[str] = None
        if goal is not None:
            goal_cleaned = goal[:3].lower()
            valid_goal = {"min", "max"}
            if goal_cleaned not in valid_goal:
                raise wandb.Error(
                    "Unhandled define_metric() arg: goal: {}".format(goal)
                )
        m = wandb_metric.Metric(
            name=name,
            step_metric=step_metric,
            step_sync=step_sync,
            summary=summary_ops,
            hidden=hidden,
            goal=goal_cleaned,
            overwrite=overwrite,
        )
        m._set_callback(self._metric_callback)
        m._commit()
        with telemetry.context(run=self) as tel:
            tel.feature.metric = True
        return m

    # TODO(jhr): annotate this
    def watch(self, models, criterion=None, log="gradients", log_freq=100, idx=None, log_graph=False) -> None:  # type: ignore
        wandb.watch(models, criterion, log, log_freq, idx, log_graph)

    # TODO(jhr): annotate this
    def use_artifact(self, artifact_or_name, type=None, aliases=None):  # type: ignore
        """ Declare an artifact as an input to a run, call `download` or `file` on
        the returned object to get the contents locally.

        Arguments:
            artifact_or_name: (str or Artifact) An artifact name.
                May be prefixed with entity/project. Valid names
                can be in the following forms:
                    - name:version
                    - name:alias
                    - digest
                You can also pass an Artifact object created by calling `wandb.Artifact`
            type: (str, optional) The type of artifact to use.
            aliases: (list, optional) Aliases to apply to this artifact
        Returns:
            An `Artifact` object.
        """
        r = self._run_obj
        api = internal.Api(default_settings={"entity": r.entity, "project": r.project})
        api.set_current_run_id(self.id)

        if isinstance(artifact_or_name, str):
            name = artifact_or_name
            public_api = self._public_api()
            artifact = public_api.artifact(type=type, name=name)
            if type is not None and type != artifact.type:
                raise ValueError(
                    "Supplied type {} does not match type {} of artifact {}".format(
                        type, artifact.type, artifact.name
                    )
                )
            api.use_artifact(artifact.id)
            return artifact
        else:
            artifact = artifact_or_name
            if aliases is None:
                aliases = []
            elif isinstance(aliases, str):
                aliases = [aliases]
            if isinstance(artifact_or_name, wandb.Artifact):
                self._log_artifact(
                    artifact, aliases, is_user_created=True, use_after_commit=True
                )
                return artifact
            elif isinstance(artifact, public.Artifact):
                api.use_artifact(artifact.id)
                return artifact
            else:
                raise ValueError(
                    'You must pass an artifact name (e.g. "pedestrian-dataset:v1"), an instance of wandb.Artifact, or wandb.Api().artifact() to use_artifact'  # noqa: E501
                )

    def log_artifact(
        self,
        artifact_or_path: Union[wandb_artifacts.Artifact, str],
        name: Optional[str] = None,
        type: Optional[str] = None,
        aliases: Optional[List[str]] = None,
    ) -> wandb_artifacts.Artifact:
        """ Declare an artifact as output of a run.

        Arguments:
            artifact_or_path: (str or Artifact) A path to the contents of this artifact,
                can be in the following forms:
                    - `/local/directory`
                    - `/local/directory/file.txt`
                    - `s3://bucket/path`
                You can also pass an Artifact object created by calling
                `wandb.Artifact`.
            name: (str, optional) An artifact name. May be prefixed with entity/project.
                Valid names can be in the following forms:
                    - name:version
                    - name:alias
                    - digest
                This will default to the basename of the path prepended with the current
                run id  if not specified.
            type: (str) The type of artifact to log, examples include `dataset`, `model`
            aliases: (list, optional) Aliases to apply to this artifact,
                defaults to `["latest"]`

        Returns:
            An `Artifact` object.
        """
        return self._log_artifact(artifact_or_path, name, type, aliases)

    def upsert_artifact(
        self,
        artifact_or_path: Union[wandb_artifacts.Artifact, str],
        name: Optional[str] = None,
        type: Optional[str] = None,
        aliases: Optional[List[str]] = None,
        distributed_id: Optional[str] = None,
    ) -> wandb_artifacts.Artifact:
        """ Declare (or append tp) a non-finalized artifact as output of a run. Note that you must call
        run.finish_artifact() to finalize the artifact. This is useful when distributed jobs
        need to all contribute to the same artifact.

        Arguments:
            artifact_or_path: (str or Artifact) A path to the contents of this artifact,
                can be in the following forms:
                    - `/local/directory`
                    - `/local/directory/file.txt`
                    - `s3://bucket/path`
                You can also pass an Artifact object created by calling
                `wandb.Artifact`.
            name: (str, optional) An artifact name. May be prefixed with entity/project.
                Valid names can be in the following forms:
                    - name:version
                    - name:alias
                    - digest
                This will default to the basename of the path prepended with the current
                run id  if not specified.
            type: (str) The type of artifact to log, examples include `dataset`, `model`
            aliases: (list, optional) Aliases to apply to this artifact,
                defaults to `["latest"]`
            distributed_id: (string, optional) Unique string that all distributed jobs share. If None,
                defaults to the run's group name.

        Returns:
            An `Artifact` object.
        """
        if self.group == "" and distributed_id is None:
            raise TypeError(
                "Cannot upsert artifact unless run is in a group or distributed_id is provided"
            )
        if distributed_id is None:
            distributed_id = self.group
        return self._log_artifact(
            artifact_or_path,
            name,
            type,
            aliases,
            distributed_id=distributed_id,
            finalize=False,
        )

    def finish_artifact(
        self,
        artifact_or_path: Union[wandb_artifacts.Artifact, str],
        name: Optional[str] = None,
        type: Optional[str] = None,
        aliases: Optional[List[str]] = None,
        distributed_id: Optional[str] = None,
    ) -> wandb_artifacts.Artifact:
        """ Finish a non-finalized artifact as output of a run. Subsequent "upserts" with
        the same distributed ID will result in a new version

        Arguments:
            artifact_or_path: (str or Artifact) A path to the contents of this artifact,
                can be in the following forms:
                    - `/local/directory`
                    - `/local/directory/file.txt`
                    - `s3://bucket/path`
                You can also pass an Artifact object created by calling
                `wandb.Artifact`.
            name: (str, optional) An artifact name. May be prefixed with entity/project.
                Valid names can be in the following forms:
                    - name:version
                    - name:alias
                    - digest
                This will default to the basename of the path prepended with the current
                run id  if not specified.
            type: (str) The type of artifact to log, examples include `dataset`, `model`
            aliases: (list, optional) Aliases to apply to this artifact,
                defaults to `["latest"]`
            distributed_id: (string, optional) Unique string that all distributed jobs share. If None,
                defaults to the run's group name.

        Returns:
            An `Artifact` object.
        """
        if self.group == "" and distributed_id is None:
            raise TypeError(
                "Cannot finish artifact unless run is in a group or distributed_id is provided"
            )
        if distributed_id is None:
            distributed_id = self.group

        return self._log_artifact(
            artifact_or_path,
            name,
            type,
            aliases,
            distributed_id=distributed_id,
            finalize=True,
        )

    def _log_artifact(
        self,
        artifact_or_path: Union[wandb_artifacts.Artifact, str],
        name: Optional[str] = None,
        type: Optional[str] = None,
        aliases: Optional[List[str]] = None,
        distributed_id: Optional[str] = None,
        finalize: bool = True,
        is_user_created: bool = False,
        use_after_commit: bool = False,
    ) -> wandb_artifacts.Artifact:
        if not finalize and distributed_id is None:
            raise TypeError("Must provide distributed_id if artifact is not finalize")
        artifact, aliases = self._prepare_artifact(
            artifact_or_path, name, type, aliases
        )
        artifact.distributed_id = distributed_id
        self._assert_can_log_artifact(artifact)
        if self._backend and self._backend.interface:
            if not self._settings._offline:
                future = self._backend.interface.communicate_artifact(
                    self,
                    artifact,
                    aliases,
                    finalize=finalize,
                    is_user_created=is_user_created,
                    use_after_commit=use_after_commit,
                )
                artifact._logged_artifact = _LazyArtifact(self._public_api(), future)
            else:
                self._backend.interface.publish_artifact(
                    self,
                    artifact,
                    aliases,
                    finalize=finalize,
                    is_user_created=is_user_created,
                    use_after_commit=use_after_commit,
                )
        return artifact

    def _public_api(self) -> PublicApi:
        overrides = {"run": self.id}
        run_obj = self._run_obj
        if run_obj is not None:
            overrides["entity"] = run_obj.entity
            overrides["project"] = run_obj.project
        return public.Api(overrides)

    # TODO(jhr): annotate this
    def _assert_can_log_artifact(self, artifact) -> None:  # type: ignore
        if not self._settings._offline:
            try:
                public_api = self._public_api()
                expected_type = public.Artifact.expected_type(
                    public_api.client,
                    artifact.name,
                    public_api.settings["entity"],
                    public_api.settings["project"],
                )
            except requests.exceptions.RequestException:
                # Just return early if there is a network error. This is
                # ok, as this function is intended to help catch an invalid
                # type early, but not a hard requirement for valid operation.
                return
            if expected_type is not None and artifact.type != expected_type:
                raise ValueError(
                    "Expected artifact type {}, got {}".format(
                        expected_type, artifact.type
                    )
                )

    def _prepare_artifact(
        self,
        artifact_or_path: Union[wandb_artifacts.Artifact, str],
        name: Optional[str] = None,
        type: Optional[str] = None,
        aliases: Optional[List[str]] = None,
    ) -> Tuple[wandb_artifacts.Artifact, List[str]]:
        aliases = aliases or ["latest"]
        if isinstance(artifact_or_path, str):
            if name is None:
                name = "run-%s-%s" % (self.id, os.path.basename(artifact_or_path))
            artifact = wandb.Artifact(name, type)
            if os.path.isfile(artifact_or_path):
                artifact.add_file(artifact_or_path)
            elif os.path.isdir(artifact_or_path):
                artifact.add_dir(artifact_or_path)
            elif "://" in artifact_or_path:
                artifact.add_reference(artifact_or_path)
            else:
                raise ValueError(
                    "path must be a file, directory or external"
                    "reference like s3://bucket/path"
                )
        else:
            artifact = artifact_or_path
        if not isinstance(artifact, wandb.Artifact):
            raise ValueError(
                "You must pass an instance of wandb.Artifact or a "
                "valid file path to log_artifact"
            )
        if isinstance(aliases, str):
            aliases = [aliases]
        artifact.finalize()
        return artifact, aliases

    def alert(
        self,
        title: str,
        text: str,
        level: Union[str, "AlertLevel"] = None,
        wait_duration: Union[int, float, timedelta, None] = None,
    ) -> None:
        """Launch an alert with the given title and text.

        Arguments:
            title: (str) The title of the alert, must be less than 64 characters long.
            text: (str) The text body of the alert.
            level: (str or wandb.AlertLevel, optional) The alert level to use, either: `INFO`, `WARN`, or `ERROR`.
            wait_duration: (int, float, or timedelta, optional) The time to wait (in seconds) before sending another
                alert with this title.
        """
        level = level or wandb.AlertLevel.INFO
        level_str: str = level.value if isinstance(level, wandb.AlertLevel) else level
        if level_str not in {lev.value for lev in wandb.AlertLevel}:
            raise ValueError("level must be one of 'INFO', 'WARN', or 'ERROR'")

        wait_duration = wait_duration or timedelta(minutes=1)
        if isinstance(wait_duration, int) or isinstance(wait_duration, float):
            wait_duration = timedelta(seconds=wait_duration)
        elif not callable(getattr(wait_duration, "total_seconds", None)):
            raise ValueError(
                "wait_duration must be an int, float, or datetime.timedelta"
            )
        wait_duration = int(wait_duration.total_seconds() * 1000)

        if self._backend and self._backend.interface:
            self._backend.interface.publish_alert(title, text, level_str, wait_duration)

    def __enter__(self) -> "Run":
        return self

    def __exit__(
        self,
        exc_type: Type[BaseException],
        exc_val: BaseException,
        exc_tb: TracebackType,
    ) -> bool:
        exit_code = 0 if exc_type is None else 1
        self.finish(exit_code)
        return exc_type is None

    def mark_preempting(self) -> None:
        """Mark this run as preempting and tell the internal process
        to immediately report this to the server."""
        if self._backend and self._backend.interface:
            self._backend.interface.publish_preempting()


# We define this outside of the run context to support restoring before init
def restore(
    name: str,
    run_path: Optional[str] = None,
    replace: bool = False,
    root: Optional[str] = None,
) -> Union[None, TextIO]:
    """ Downloads the specified file from cloud storage into the current directory
        or run directory.  By default this will only download the file if it doesn't
        already exist.

        Arguments:
            name: the name of the file
            run_path: optional path to a run to pull files from, i.e. `username/project_name/run_id`
                if wandb.init has not been called, this is required.
            replace: whether to download the file even if it already exists locally
            root: the directory to download the file to.  Defaults to the current
                directory or the run directory if wandb.init was called.

        Returns:
            None if it can't find the file, otherwise a file object open for reading

        Raises:
            wandb.CommError: if we can't connect to the wandb backend
            ValueError: if the file is not found or can't find run_path
    """

    is_disabled = wandb.run is not None and wandb.run.disabled
    run = None if is_disabled else wandb.run
    if run_path is None:
        if run is not None:
            run_path = run.path
        else:
            raise ValueError(
                "run_path required when calling wandb.restore before wandb.init"
            )
    if root is None:
        if run is not None:
            root = run.dir
    api = public.Api()
    api_run = api.run(run_path)
    if root is None:
        root = os.getcwd()
    path = os.path.join(root, name)
    if os.path.exists(path) and replace is False:
        return open(path, "r")
    if is_disabled:
        return None
    files = api_run.files([name])
    if len(files) == 0:
        return None
    # if the file does not exist, the file has an md5 of 0
    if files[0].md5 == "0":
        raise ValueError("File {} not found in {}.".format(name, run_path or root))
    return files[0].download(root=root, replace=True)


# propigate our doc string to the runs restore method
try:
    Run.restore.__doc__ = restore.__doc__
# py2 doesn't let us set a doc string, just pass
except AttributeError:
    pass


def finish(exit_code: int = None) -> None:
    """
    Marks a run as finished, and finishes uploading all data.

    This is used when creating multiple runs in the same process.
    We automatically call this method when your script exits.
    """
    if wandb.run:
        wandb.run.finish(exit_code=exit_code)


# propagate our doc string to the runs restore method
try:
    Run.restore.__doc__ = restore.__doc__
# py2 doesn't let us set a doc string, just pass
except AttributeError:
    pass


class _LazyArtifact(ArtifactInterface):

    _api: PublicApi
    _instance: Optional[ArtifactInterface] = None
    _future: Any

    def __init__(self, api: PublicApi, future: Any):
        self._api = api
        self._future = future

    def _assert_instance(self) -> ArtifactInterface:
        if not self._instance:
            raise ValueError(
                "Must call wait() before accessing logged artifact properties"
            )
        return self._instance

    def __getattr__(self, item: str) -> Any:
        self._assert_instance()
        return getattr(self._instance, item)

    def wait(self) -> ArtifactInterface:
        if not self._instance:
            resp = self._future.get().response.log_artifact_response
            if resp.error_message:
                raise ValueError(resp.error_message)
            self._instance = public.Artifact.from_id(resp.artifact_id, self._api.client)
        assert isinstance(
            self._instance, ArtifactInterface
        ), "Insufficient permissions to fetch Artifact with id {} from {}".format(
            resp.artifact_id, self._api.client.app_url()
        )
        return self._instance

    @property
    def id(self) -> Optional[str]:
        return self._assert_instance().id

    @property
    def version(self) -> str:
        return self._assert_instance().version

    @property
    def name(self) -> str:
        return self._assert_instance().name

    @property
    def type(self) -> str:
        return self._assert_instance().type

    @property
    def entity(self) -> str:
        return self._assert_instance().entity

    @property
    def project(self) -> str:
        return self._assert_instance().project

    @property
    def manifest(self) -> "ArtifactManifest":
        return self._assert_instance().manifest

    @property
    def digest(self) -> str:
        return self._assert_instance().digest

    @property
    def state(self) -> str:
        return self._assert_instance().state

    @property
    def size(self) -> int:
        return self._assert_instance().size

    @property
    def commit_hash(self) -> str:
        return self._assert_instance().commit_hash

    @property
    def description(self) -> Optional[str]:
        return self._assert_instance().description

    @description.setter
    def description(self, desc: Optional[str]) -> None:
        self._assert_instance().description = desc

    @property
    def metadata(self) -> dict:
        return self._assert_instance().metadata

    @metadata.setter
    def metadata(self, metadata: dict) -> None:
        self._assert_instance().metadata = metadata

    @property
    def aliases(self) -> List[str]:
        return self._assert_instance().aliases

    @aliases.setter
    def aliases(self, aliases: List[str]) -> None:
        self._assert_instance().aliases = aliases

    def used_by(self) -> List["wandb.apis.public.Run"]:
        return self._assert_instance().used_by()

    def logged_by(self) -> "wandb.apis.public.Run":
        return self._assert_instance().logged_by()

    # Commenting this block out since this code is unreachable since LocalArtifact
    # overrides them and therefore untestable.
    # Leaving behind as we may want to support these in the future.

    # def new_file(self, name: str, mode: str = "w") -> Any:  # TODO: Refine Type
    #     return self._assert_instance().new_file(name, mode)

    # def add_file(
    #     self,
    #     local_path: str,
    #     name: Optional[str] = None,
    #     is_tmp: Optional[bool] = False,
    # ) -> Any:  # TODO: Refine Type
    #     return self._assert_instance().add_file(local_path, name, is_tmp)

    # def add_dir(self, local_path: str, name: Optional[str] = None) -> None:
    #     return self._assert_instance().add_dir(local_path, name)

    # def add_reference(
    #     self,
    #     uri: Union["ArtifactEntry", str],
    #     name: Optional[str] = None,
    #     checksum: bool = True,
    #     max_objects: Optional[int] = None,
    # ) -> Any:  # TODO: Refine Type
    #     return self._assert_instance().add_reference(uri, name, checksum, max_objects)

    # def add(self, obj: "WBValue", name: str) -> Any:  # TODO: Refine Type
    #     return self._assert_instance().add(obj, name)

    def get_path(self, name: str) -> "ArtifactEntry":
        return self._assert_instance().get_path(name)

    def get(self, name: str) -> "WBValue":
        return self._assert_instance().get(name)

    def download(self, root: Optional[str] = None, recursive: bool = False) -> str:
        return self._assert_instance().download(root, recursive)

    def checkout(self, root: Optional[str] = None) -> str:
        return self._assert_instance().checkout(root)

    def verify(self, root: Optional[str] = None) -> Any:
        return self._assert_instance().verify(root)

    def save(self) -> None:
        return self._assert_instance().save()

    def delete(self) -> None:
        return self._assert_instance().delete()<|MERGE_RESOLUTION|>--- conflicted
+++ resolved
@@ -65,7 +65,7 @@
 from . import wandb_metric
 from . import wandb_summary
 from .interface.artifacts import Artifact as ArtifactInterface
-from .interface.interface import BackendSender
+from .interface.interface import BackendSenderBase
 from .interface.summary_record import SummaryRecord
 from .lib import (
     apikey,
@@ -85,49 +85,11 @@
 from .wandb_settings import Settings, SettingsConsole
 from .wandb_setup import _WandbSetup
 
-
-<<<<<<< HEAD
-if wandb.TYPE_CHECKING:  # type: ignore
-    from typing import (
-        Any,
-        Dict,
-        List,
-        Optional,
-        Sequence,
-        TextIO,
-        Tuple,
-        Union,
-        Type,
-        Callable,
-    )
-    from types import TracebackType
-    from .wandb_settings import Settings, SettingsConsole
-    from .interface.summary_record import SummaryRecord
-    from .interface.interface import BackendSenderBase
-    from .lib.reporting import Reporter
-    from wandb.proto.wandb_internal_pb2 import (
-        RunRecord,
-        FilePusherStats,
-        PollExitResponse,
-        MetricRecord,
-    )
-    from .wandb_setup import _WandbSetup
-    from wandb.apis.public import Api as PublicApi
-    from .wandb_artifacts import Artifact
-
-    from typing import TYPE_CHECKING
-
-    if TYPE_CHECKING:
-        from typing import NoReturn
-
-        from .data_types import WBValue
-        from .wandb_alerts import AlertLevel
-=======
 if TYPE_CHECKING:
     from typing import NoReturn
 
     from .data_types import WBValue
->>>>>>> 849b2a92
+    from .wandb_alerts import AlertLevel
 
     from .interface.artifacts import (
         ArtifactEntry,
