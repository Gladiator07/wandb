--- conflicted
+++ resolved
@@ -539,9 +539,6 @@
 
             tel.env.maybe_mp = _maybe_mp_process(backend)
 
-<<<<<<< HEAD
-        if not self.settings.label_disable:
-=======
             # detected issues with settings
             if s.__dict__["_Settings__validation_warnings"]:
                 tel.issues.settings__validation_warnings = True
@@ -549,7 +546,6 @@
                 tel.issues.settings__unexpected_args = True
 
         if not s.label_disable:
->>>>>>> cb303b61
             if self.notebook:
                 run._label_probe_notebook(self.notebook)
             else:
@@ -665,7 +661,8 @@
 
 
 def _attach(
-    attach_id: Optional[str] = None, run_id: Optional[str] = None,
+    attach_id: Optional[str] = None,
+    run_id: Optional[str] = None,
 ) -> Union[Run, RunDisabled, None]:
     """Attach to a run currently executing in another process/thread.
 
