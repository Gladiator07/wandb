import base64
import contextlib
import functools
import hashlib
import json
import os
import pathlib
import re
import shutil
import sqlite3
import tempfile
import threading
import time
from typing import (
    IO,
    TYPE_CHECKING,
    Any,
<<<<<<< HEAD
    Callable,
    cast,
    Dict,
    Generator,
    IO,
    Iterator,
=======
    Dict,
    Generator,
>>>>>>> bea40b20
    List,
    Mapping,
    Optional,
    Tuple,
    Union,
    cast,
)
from urllib.parse import parse_qsl, quote, urlparse

import requests
import urllib3

import wandb
import wandb.data_types as data_types
from wandb import env, util
from wandb.apis import InternalApi, PublicApi
from wandb.apis.public import Artifact as PublicArtifact
from wandb.errors import CommError
from wandb.errors.term import termlog, termwarn
from wandb.sdk.internal import progress

from . import lib as wandb_lib
from .data_types._dtypes import Type, TypeRegistry
from .interface.artifacts import Artifact as ArtifactInterface
from .interface.artifacts import (  # noqa: F401
    ArtifactEntry,
    ArtifactsCache,
<<<<<<< HEAD
    ArtifactManifest,
=======
    StorageHandler,
    StorageLayout,
    StoragePolicy,
>>>>>>> bea40b20
    b64_string_to_hex,
    get_artifacts_cache,
    md5_file_b64,
    md5_string,
)

if TYPE_CHECKING:
    import boto3  # type: ignore
    import google.cloud.storage as gcs_module  # type: ignore

    import wandb.filesync.step_prepare.StepPrepare as StepPrepare  # type: ignore

# This makes the first sleep 1s, and then doubles it up to total times,
# which makes for ~18 hours.
_REQUEST_RETRY_STRATEGY = urllib3.util.retry.Retry(
    backoff_factor=1,
    total=16,
    status_forcelist=(308, 408, 409, 429, 500, 502, 503, 504),
)

_REQUEST_POOL_CONNECTIONS = 64

_REQUEST_POOL_MAXSIZE = 64

ARTIFACT_TMP = tempfile.TemporaryDirectory("wandb-artifacts")


class _AddedObj:
    def __init__(self, entry: ArtifactEntry, obj: data_types.WBValue):
        self.entry = entry
        self.obj = obj


def _normalize_metadata(metadata: Optional[Dict[str, Any]]) -> Dict[str, Any]:
    if metadata is None:
        return {}
    if not isinstance(metadata, dict):
        raise TypeError(f"metadata must be dict, not {type(metadata)}")
    return cast(
        Dict[str, Any], json.loads(json.dumps(util.json_friendly_val(metadata)))
    )


class Artifact(ArtifactInterface):
    """
    Flexible and lightweight building block for dataset and model versioning.

    Constructs an empty artifact whose contents can be populated using its
    `add` family of functions. Once the artifact has all the desired files,
    you can call `wandb.log_artifact()` to log it.

    Arguments:
        name: (str) A human-readable name for this artifact, which is how you
            can identify this artifact in the UI or reference it in `use_artifact`
            calls. Names can contain letters, numbers, underscores, hyphens, and
            dots. The name must be unique across a project.
        type: (str) The type of the artifact, which is used to organize and differentiate
            artifacts. Common types include `dataset` or `model`, but you can use any string
            containing letters, numbers, underscores, hyphens, and dots.
        description: (str, optional) Free text that offers a description of the artifact. The
            description is markdown rendered in the UI, so this is a good place to place tables,
            links, etc.
        metadata: (dict, optional) Structured data associated with the artifact,
            for example class distribution of a dataset. This will eventually be queryable
            and plottable in the UI. There is a hard limit of 100 total keys.

    Examples:
        Basic usage
        ```
        wandb.init()

        artifact = wandb.Artifact('mnist', type='dataset')
        artifact.add_dir('mnist/')
        wandb.log_artifact(artifact)
        ```

    Raises:
        Exception: if problem.

    Returns:
        An `Artifact` object.
    """

    _added_objs: Dict[int, _AddedObj]
    _added_local_paths: Dict[str, ArtifactEntry]
    _distributed_id: Optional[str]
    _metadata: dict
    _logged_artifact: Optional[ArtifactInterface]
    _incremental: bool
    _client_id: str
    _manifest: ArtifactManifest

    def __init__(
        self,
        name: str,
        type: str,
        description: Optional[str] = None,
        metadata: Optional[dict] = None,
        incremental: Optional[bool] = None,
        use_as: Optional[str] = None,
        in_memory: bool = False,
    ) -> None:
        if not re.match(r"^[a-zA-Z0-9_\-.]+$", name):
            raise ValueError(
                "Artifact name may only contain alphanumeric characters, dashes, underscores, and dots. "
                'Invalid name: "%s"' % name
            )
        metadata = _normalize_metadata(metadata)
        # TODO: this shouldn't be a property of the artifact. It's a more like an
        # argument to log_artifact.
        storage_layout = StorageLayout.V2
        if env.get_use_v1_artifacts():
            storage_layout = StorageLayout.V1

        self._storage_policy = WandbStoragePolicy(
            config={
                "storageLayout": storage_layout,
                #  TODO: storage region
            }
        )
        self._client_id = util.generate_id(128)
        self._sequence_client_id = util.generate_id(128)
        self._api = InternalApi()
        self._final = False
        self._digest = ""
        if in_memory:
            self._manifest = ArtifactManifestV1(self, self._storage_policy)
        else:
            self._manifest = ArtifactManifestSQL(self, self._storage_policy)
        self._cache = get_artifacts_cache()
        self._added_objs = {}
        self._added_local_paths = {}
        # You can write into this directory when creating artifact files
        self._artifact_dir = tempfile.TemporaryDirectory()
        self._type = type
        self._name = name
        self._description = description
        self._metadata = metadata
        self._distributed_id = None
        self._logged_artifact = None
        self._incremental = False
        self._cache.store_client_artifact(self)
        self._use_as = use_as

        if incremental:
            self._incremental = incremental
            wandb.termwarn("Using experimental arg `incremental`")

    @property
    def id(self) -> Optional[str]:
        if self._logged_artifact:
            return self._logged_artifact.id

        # The artifact hasn't been saved so an ID doesn't exist yet.
        return None

    @property
    def client_id(self) -> str:
        return self._client_id

    @property
    def version(self) -> str:
        if self._logged_artifact:
            return self._logged_artifact.version

        raise ValueError(
            "Cannot call version on an artifact before it has been logged or in offline mode"
        )

    @property
    def entity(self) -> str:
        if self._logged_artifact:
            return self._logged_artifact.entity
        return self._api.settings("entity") or self._api.viewer().get("entity")  # type: ignore

    @property
    def project(self) -> str:
        if self._logged_artifact:
            return self._logged_artifact.project

        return self._api.settings("project")  # type: ignore

    @property
    def manifest(self) -> ArtifactManifest:
        if self._logged_artifact:
            return self._logged_artifact.manifest

        self.finalize()
        return self._manifest

    @property
    def digest(self) -> str:
        if self._logged_artifact:
            return self._logged_artifact.digest

        self.finalize()
        # Digest will be none if the artifact hasn't been saved yet.
        return self._digest

    @property
    def type(self) -> str:
        if self._logged_artifact:
            return self._logged_artifact.type

        return self._type

    @property
    def name(self) -> str:
        if self._logged_artifact:
            return self._logged_artifact.name

        return self._name

    @property
    def state(self) -> str:
        if self._logged_artifact:
            return self._logged_artifact.state

        return "PENDING"

    @property
    def size(self) -> int:
        if self._logged_artifact:
            return self._logged_artifact.size
        return self._manifest.size

    @property
    def commit_hash(self) -> str:
        if self._logged_artifact:
            return self._logged_artifact.commit_hash

        raise ValueError(
            "Cannot access commit_hash on an artifact before it has been logged or in offline mode"
        )

    @property
    def description(self) -> Optional[str]:
        if self._logged_artifact:
            return self._logged_artifact.description

        return self._description

    @description.setter
    def description(self, desc: Optional[str]) -> None:
        if self._logged_artifact:
            self._logged_artifact.description = desc
            return

        self._description = desc

    @property
    def metadata(self) -> dict:
        if self._logged_artifact:
            return self._logged_artifact.metadata

        return self._metadata

    @metadata.setter
    def metadata(self, metadata: dict) -> None:
        metadata = _normalize_metadata(metadata)
        if self._logged_artifact:
            self._logged_artifact.metadata = metadata
            return

        self._metadata = metadata

    @property
    def aliases(self) -> List[str]:
        if self._logged_artifact:
            return self._logged_artifact.aliases

        raise ValueError(
            "Cannot call aliases on an artifact before it has been logged or in offline mode"
        )

    @aliases.setter
    def aliases(self, aliases: List[str]) -> None:
        """
        Arguments:
            aliases: (list) The list of aliases associated with this artifact.
        """
        if self._logged_artifact:
            self._logged_artifact.aliases = aliases
            return

        raise ValueError(
            "Cannot set aliases on an artifact before it has been logged or in offline mode"
        )

    @property
    def use_as(self) -> Optional[str]:
        return self._use_as

    @property
    def distributed_id(self) -> Optional[str]:
        return self._distributed_id

    @distributed_id.setter
    def distributed_id(self, distributed_id: Optional[str]) -> None:
        self._distributed_id = distributed_id

    @property
    def incremental(self) -> bool:
        return self._incremental

    def used_by(self) -> List["wandb.apis.public.Run"]:
        if self._logged_artifact:
            return self._logged_artifact.used_by()

        raise ValueError(
            "Cannot call used_by on an artifact before it has been logged or in offline mode"
        )

    def logged_by(self) -> "wandb.apis.public.Run":
        if self._logged_artifact:
            return self._logged_artifact.logged_by()

        raise ValueError(
            "Cannot call logged_by on an artifact before it has been logged or in offline mode"
        )

    @contextlib.contextmanager
    def new_file(
        self, name: str, mode: str = "w", encoding: Optional[str] = None
    ) -> Generator[IO, None, None]:
        self._ensure_can_add()
        path = os.path.join(self._artifact_dir.name, name.lstrip("/"))
        if os.path.exists(path):
            raise ValueError(f'File with name "{name}" already exists at "{path}"')

        util.mkdir_exists_ok(os.path.dirname(path))
        try:
            with util.fsync_open(path, mode, encoding) as f:
                yield f
        except UnicodeEncodeError as e:
            wandb.termerror(
                f"Failed to open the provided file (UnicodeEncodeError: {e}). Please provide the proper encoding."
            )
            raise e
        self.add_file(path, name=name)

    def add_file(
        self,
        local_path: str,
        name: Optional[str] = None,
        is_tmp: Optional[bool] = False,
    ) -> ArtifactEntry:
        self._ensure_can_add()
        if not os.path.isfile(local_path):
            raise ValueError("Path is not a file: %s" % local_path)

        name = util.to_forward_slash_path(name or os.path.basename(local_path))
        digest = md5_file_b64(local_path)

        if is_tmp:
            file_path, file_name = os.path.split(name)
            file_name_parts = file_name.split(".")
            file_name_parts[0] = b64_string_to_hex(digest)[:20]
            name = os.path.join(file_path, ".".join(file_name_parts))

        return self._add_local_file(name, local_path, digest=digest)

    def add_dir(self, local_path: str, name: Optional[str] = None) -> None:
        self._ensure_can_add()
        if not os.path.isdir(local_path):
            raise ValueError("Path is not a directory: %s" % local_path)

        termlog(
            "Adding directory to artifact (%s)... "
            % os.path.join(".", os.path.normpath(local_path)),
            newline=False,
        )
        start_time = time.time()

        # TODO: maybe get this out memory / batch it into chunks
        paths = []
        for dirpath, _, filenames in os.walk(local_path, followlinks=True):
            for fname in filenames:
                physical_path = os.path.join(dirpath, fname)
                logical_path = os.path.relpath(physical_path, start=local_path)
                if name is not None:
                    logical_path = os.path.join(name, logical_path)
                paths.append((logical_path, physical_path))

        def add_manifest_file(log_phy_path: Tuple[str, str]) -> None:
            logical_path, physical_path = log_phy_path
            self._add_local_file(logical_path, physical_path)

        import multiprocessing.dummy  # this uses threads

        num_threads = 8
        pool = multiprocessing.dummy.Pool(num_threads)
        pool.map(add_manifest_file, paths)
        pool.close()
        pool.join()

        termlog("Done. %.1fs" % (time.time() - start_time), prefix=False)

    def add_reference(
        self,
        uri: Union[ArtifactEntry, str],
        name: Optional[str] = None,
        checksum: bool = True,
        max_objects: Optional[int] = None,
    ) -> Iterator[ArtifactEntry]:
        self._ensure_can_add()
        if name is not None:
            name = util.to_forward_slash_path(name)

        # This is a bit of a hack, we want to check if the uri is a of the type
        # ArtifactEntry which is a private class returned by Artifact.get_path in
        # wandb/apis/public.py. If so, then recover the reference URL.
        uri_str: str
        if isinstance(uri, ArtifactEntry) and uri.parent_artifact() != self:
            ref_url_fn = uri.ref_url
            uri_str = ref_url_fn()
        elif isinstance(uri, str):
            uri_str = uri
        url = urlparse(str(uri_str))
        if not url.scheme:
            raise ValueError(
                "References must be URIs. To reference a local file, use file://"
            )

        manifest_entries = self._storage_policy.store_reference(
            self, uri_str, name=name, checksum=checksum, max_objects=max_objects
        )

        with self._manifest.transaction():
            for entry in manifest_entries:
                self._manifest.add_entry(entry)

        return self._manifest.entries.values()  # type: ignore[return-value]

    def add(self, obj: data_types.WBValue, name: str) -> ArtifactEntry:
        self._ensure_can_add()
        name = util.to_forward_slash_path(name)

        # This is a "hack" to automatically rename tables added to
        # the wandb /media/tables directory to their sha-based name.
        # TODO: figure out a more appropriate convention.
        is_tmp_name = name.startswith("media/tables")

        # Validate that the object is one of the correct wandb.Media types
        # TODO: move this to checking subclass of wandb.Media once all are
        # generally supported
        allowed_types = [
            data_types.Bokeh,
            data_types.JoinedTable,
            data_types.PartitionedTable,
            data_types.Table,
            data_types.Classes,
            data_types.ImageMask,
            data_types.BoundingBoxes2D,
            data_types.Audio,
            data_types.Image,
            data_types.Video,
            data_types.Html,
            data_types.Object3D,
            data_types.Molecule,
            data_types._SavedModel,
        ]

        if not any(isinstance(obj, t) for t in allowed_types):
            raise ValueError(
                "Found object of type {}, expected one of {}.".format(
                    obj.__class__, allowed_types
                )
            )

        obj_id = id(obj)
        if obj_id in self._added_objs:
            return self._added_objs[obj_id].entry

        # If the object is coming from another artifact, save it as a reference
        ref_path = obj._get_artifact_entry_ref_url()
        if ref_path is not None:
            return next(self.add_reference(ref_path, type(obj).with_suffix(name)))

        val = obj.to_json(self)
        name = obj.with_suffix(name)
        entry = self._manifest.get_entry_by_path(name)
        if entry is not None:
            return entry

        def do_write(f: IO) -> None:
            import json

            # TODO: Do we need to open with utf-8 codec?
            f.write(json.dumps(val, sort_keys=True))

        if is_tmp_name:
            file_path = os.path.join(ARTIFACT_TMP.name, str(id(self)), name)
            folder_path, _ = os.path.split(file_path)
            if not os.path.exists(folder_path):
                os.makedirs(folder_path)
            with open(file_path, "w") as tmp_f:
                do_write(tmp_f)
        else:
            with self.new_file(name) as f:
                file_path = f.name
                do_write(f)

        # Note, we add the file from our temp directory.
        # It will be added again later on finalize, but succeed since
        # the checksum should match
        entry = self.add_file(file_path, name, is_tmp_name)
        self._added_objs[obj_id] = _AddedObj(entry, obj)
        if obj._artifact_target is None:
            obj._set_artifact_target(self, entry.path)

        if is_tmp_name:
            if os.path.exists(file_path):
                os.remove(file_path)

        return entry

    def get_path(self, name: str) -> ArtifactEntry:
        if self._logged_artifact:
            return self._logged_artifact.get_path(name)

        raise ValueError(
            "Cannot load paths from an artifact before it has been logged or in offline mode"
        )

    def get(self, name: str) -> data_types.WBValue:
        if self._logged_artifact:
            return self._logged_artifact.get(name)

        raise ValueError(
            "Cannot call get on an artifact before it has been logged or in offline mode"
        )

    def download(self, root: str = None, recursive: bool = False) -> str:
        if self._logged_artifact:
            return self._logged_artifact.download(root=root, recursive=recursive)

        raise ValueError(
            "Cannot call download on an artifact before it has been logged or in offline mode"
        )

    def checkout(self, root: Optional[str] = None) -> str:
        if self._logged_artifact:
            return self._logged_artifact.checkout(root=root)

        raise ValueError(
            "Cannot call checkout on an artifact before it has been logged or in offline mode"
        )

    def verify(self, root: Optional[str] = None) -> bool:
        if self._logged_artifact:
            return self._logged_artifact.verify(root=root)

        raise ValueError(
            "Cannot call verify on an artifact before it has been logged or in offline mode"
        )

    def save(
        self,
        project: Optional[str] = None,
        settings: Optional["wandb.wandb_sdk.wandb_settings.Settings"] = None,
    ) -> None:
        """
        Persists any changes made to the artifact. If currently in a run, that run will
        log this artifact. If not currently in a run, a run of type "auto" will be created
        to track this artifact.

        Arguments:
            project: (str, optional) A project to use for the artifact in the case that a run is not already in context
            settings: (wandb.Settings, optional) A settings object to use when initializing an
            automatic run. Most commonly used in testing harness.

        Returns:
            None
        """

        if self._incremental:
            with wandb_lib.telemetry.context() as tel:
                tel.feature.artifact_incremental = True

        if self._logged_artifact:
            return self._logged_artifact.save()
        else:
            if wandb.run is None:
                if settings is None:
                    settings = wandb.Settings(silent="true")
                with wandb.init(
                    project=project, job_type="auto", settings=settings
                ) as run:
                    # redoing this here because in this branch we know we didn't
                    # have the run at the beginning of the method
                    if self._incremental:
                        with wandb_lib.telemetry.context(run=run) as tel:
                            tel.feature.artifact_incremental = True
                    run.log_artifact(self)
            else:
                wandb.run.log_artifact(self)

    def delete(self) -> None:
        if self._logged_artifact:
            return self._logged_artifact.delete()

        raise ValueError(
            "Cannot call delete on an artifact before it has been logged or in offline mode"
        )

    def wait(self) -> ArtifactInterface:
        if self._logged_artifact:
            return self._logged_artifact.wait()

        raise ValueError(
            "Cannot call wait on an artifact before it has been logged or in offline mode"
        )

    def get_added_local_path_name(self, local_path: str) -> Optional[str]:
        """
        Get the artifact relative name of a file added by a local filesystem path.

        Arguments:
            local_path: (str) The local path to resolve into an artifact relative name.

        Returns:
            str: The artifact relative name.

        Examples:
            Basic usage
            ```
            artifact = wandb.Artifact('my_dataset', type='dataset')
            artifact.add_file('path/to/file.txt', name='artifact/path/file.txt')

            # Returns `artifact/path/file.txt`:
            name = artifact.get_added_local_path_name('path/to/file.txt')
            ```
        """
        entry = self._added_local_paths.get(local_path, None)
        if entry is None:
            return None
        return entry.path

    def finalize(self) -> Optional[str]:
        """
        Marks this artifact as final, which disallows further additions to the artifact.
        This happens automatically when calling `log_artifact`.


        Returns:
            A file path to the manifest file if one was created, otherwise None
        """
        if self._final:
            return self._manifest.path

        # mark final after all files are added
        self._final = True
        self._digest = self._manifest.digest()
        self._manifest.flush(close=True)
        return self._manifest.path

    def json_encode(self) -> Dict[str, Any]:
        if not self._logged_artifact:
            raise ValueError(
                "Cannot json encode artifact before it has been logged or in offline mode."
            )
        return util.artifact_to_json(self)

    def _ensure_can_add(self) -> None:
        if self._final:
            raise ValueError("Can't add to finalized artifact.")

    def _add_local_file(
        self, name: str, path: str, digest: Optional[str] = None
    ) -> ArtifactEntry:
        digest = digest or md5_file_b64(path)
        size = os.path.getsize(path)
        name = util.to_forward_slash_path(name)

        cache_path, hit, cache_open = self._cache.check_md5_obj_path(digest, size)
        if not hit:
            with cache_open() as f:
                shutil.copyfile(path, f.name)

        entry = ArtifactManifestEntry(
            name,
            None,
            digest=digest,
            size=size,
            local_path=cache_path,
        )

        self._manifest.add_entry(entry)
        self._added_local_paths[path] = entry
        return entry

    def __setitem__(self, name: str, item: data_types.WBValue) -> ArtifactEntry:
        return self.add(item, name)

    def __getitem__(self, name: str) -> Optional[data_types.WBValue]:
        return self.get(name)


class EntryToDictMapping(dict):
    def __init__(
        self,
        mapping: Mapping,
        map_fn: Callable[[ArtifactEntry], Dict[str, Union[str, int]]],
    ):
        self._mapping = mapping
        self._map_fn = map_fn

    def items(self) -> Iterator[tuple[str, Dict]]:  # type: ignore[override]
        for path, entry in self._mapping.items():
            yield path, self._map_fn(entry)

    def __iter__(self) -> Iterator[str]:
        return iter(self._mapping)

    def __bool__(self) -> bool:
        return len(self._mapping) > 0

    def __repr__(self) -> str:
        return "<ArtifactManifest iterator>"


class SQLArtifactEntryMapping(Mapping):
    def __init__(
        self,
        manifest: "ArtifactManifestSQL",
    ):
        self._manifest = manifest

    def map(self, fn: Callable[[ArtifactEntry], Dict]) -> Mapping[str, Dict]:
        return EntryToDictMapping(self, fn)

    def size(self) -> int:
        db = self._manifest._db()
        return int(db.execute("SELECT SUM(size) FROM manifest_entries").fetchone()[0])

    def items(self) -> Iterator[tuple[str, ArtifactEntry]]:  # type: ignore[override]
        db = self._manifest._db()
        for row in db.execute("SELECT * FROM manifest_entries ORDER BY path"):
            yield row[0], self.row_to_entry(row)

    def values(self) -> Iterator[ArtifactEntry]:  # type: ignore[override]
        for _, e in self.items():
            yield e

    def row_to_entry(self, row: tuple) -> ArtifactEntry:
        row_list = list(row)
        # remove conflict
        row_list.pop()
        if row_list[5] is None:
            row_list[5] = {}
        else:
            row_list[5] = json.loads(row_list[5])
        entry = ArtifactManifestEntry(*row_list)
        return entry

    def digest(self) -> str:
        hasher = hashlib.md5()
        hasher.update(b"wandb-artifact-manifest-v1\n")
        for (name, entry) in self.items():
            hasher.update(f"{name}:{entry.digest}\n".encode())
        return hasher.hexdigest()

    def __getitem__(self, path: str) -> ArtifactEntry:
        db = self._manifest._db()
        res = db.execute(
            "SELECT * FROM manifest_entries WHERE path = ?", (path,)
        ).fetchone()
        if res is None:
            raise KeyError()
        return self.row_to_entry(res)

    def __len__(self) -> int:
        db = self._manifest._db()
        return int(db.execute("SELECT COUNT(*) FROM manifest_entries").fetchone()[0])

    def __iter__(self) -> Iterator[str]:
        db = self._manifest._db()
        for row in db.execute("SELECT path FROM manifest_entries ORDER BY path"):
            yield str(row[0])

    def __repr__(self) -> str:
        return f"<ArtifactManifest digest: {self.digest()}, entries: {len(self)}, bytes: {util.to_human_size(self.size())}>"


class ArtifactManifestSQL(ArtifactManifest):
    SCHEMA = """CREATE TABLE manifest_entries
                (path TEXT NOT NULL PRIMARY KEY, ref TEXT, digest TEXT NOT NULL,
                    birth_artifact_id TEXT, size INT, extra TEXT, local_path TEXT,
                    digest_conflict TEXT)"""

    @classmethod
    def version(cls) -> int:
        return 1

    def __init__(
        self,
        artifact: ArtifactInterface,
        storage_policy: "WandbStoragePolicy",
        entries: Optional[Mapping[str, ArtifactEntry]] = None,
        manifest_path: Optional[str] = None,
        max_buffer_size: int = 10000,
    ) -> None:
        super().__init__(artifact, storage_policy)
        self._dir = tempfile.mkdtemp()
        self._connection_pool: Dict[int, sqlite3.Connection] = {}
        if artifact:
            self._uuid = artifact.client_id[:32]
        else:
            self._uuid = util.generate_id(32)
        if manifest_path:
            self._path = manifest_path
        else:
            self._path = os.path.join(self._dir, f"{self._uuid}.db")
        if not os.path.exists(self._path):
            setup = True
        self._entries_since_flush = 0
        self._max_buffer_size = max_buffer_size
        if setup:
            self._setup()
        self._mapping = SQLArtifactEntryMapping(self)
        if entries is not None:
            # TODO: we may be able to just get rid of .transaction() since we
            # have auto flushing
            with self.transaction():
                for entry in entries.values():
                    self.add_entry(entry)

    @functools.cache  # noqa: B019
    def _thread_safe_client(self, id: int) -> sqlite3.Connection:
        if self._connection_pool.get(id) is None:
            # There's risk of corruption if a connection is shared across threads
            # we create a separate connection per thread so we can disable this check
            client = sqlite3.connect(self._path, check_same_thread=False)
            self._connection_pool[id] = client
        return self._connection_pool[id]

    @contextlib.contextmanager
    def _db_commit(self) -> Generator[sqlite3.Connection, None, None]:
        try:
            client = self._thread_safe_client(id(threading.current_thread()))
            yield client
        finally:
            client.commit()

    @property
    def path(self) -> str:
        return self._path

    @property
    def size(self) -> int:
        return self._mapping.size()

    def _db(
        self, cursor: bool = True
    ) -> Union[sqlite3.Connection, sqlite3.Cursor,]:
        """Get the current connection or cursor."""
        client = self._thread_safe_client(id(threading.current_thread()))
        return client.cursor() if cursor else client

    def _setup(self) -> None:
        with self._db_commit() as db:
            db.execute(self.SCHEMA)
            # With journal enabled we can rollback, but we must keep our transactions
            # reasonably small.  If the process crashes we risk corruption, but
            # resuming artifact creation isn't supported.  The following benchmarks
            # are for adding 2.5 million entries without any batching:
            # 166.3s (no sqlite), 246.5s (below pragmas), 1510.3 (default sqlite)
            db.execute("PRAGMA journal_mode = MEMORY")
            db.execute("PRAGMA synchronous = OFF")

    @property
    def entries(self) -> Mapping[str, "ArtifactEntry"]:
        return self._mapping

    def flush(self, close: bool = False) -> None:
        db = self._db(cursor=False)
        db.commit()  # type: ignore[union-attr]
        self._entries_since_flush = 0
        if close:
            for _, client in self._connection_pool.items():
                client.close()
            self._connection_pool = {}
            self._thread_safe_client.cache_clear()

    def cleanup(self) -> None:
        self.flush(True)
        super().cleanup()

    def add_entry(self, entry: "ArtifactEntry") -> None:
        try:
            db = self._db(cursor=False)
            conflict = next(
                db.execute(
                    "INSERT INTO manifest_entries VALUES(?, ?, ?, ?, ?, ?, ?, ?) \
                    ON CONFLICT(path) DO UPDATE SET digest_conflict=excluded.digest \
                    RETURNING path, digest, digest_conflict",
                    (
                        entry.path,
                        entry.ref,
                        entry.digest,
                        entry.birth_artifact_id,
                        entry.size,
                        json.dumps(entry.extra) if entry.extra != {} else None,
                        entry.local_path,
                        None,
                    ),
                )
            )
            if conflict[2] is not None:
                if conflict[1] != conflict[2]:
                    raise ValueError("Cannot add the same path twice: %s" % conflict[0])
        finally:
            if (
                not self._in_transaction
                or self._entries_since_flush > self._max_buffer_size
            ):
                self._entries_since_flush = 0
                db.commit()  # type: ignore[union-attr]
            else:
                self._entries_since_flush += 1

    def get_entry_by_path(self, path: str) -> Optional["ArtifactEntry"]:
        return self._mapping.get(path)

    def get_entries_in_directory(self, directory: str) -> Iterator["ArtifactEntry"]:
        db = self._db()
        for row in db.execute(
            "SELECT * FROM manifest_entries WHERE path LIKE '?%'", (directory,)
        ):
            yield self._mapping.row_to_entry(row)

    def digest(self) -> str:
        return self._mapping.digest()

    def __repr__(self) -> str:
        return repr(self._mapping)


class ArtifactManifestV1(ArtifactManifest):
    @classmethod
    def version(cls) -> int:
        return 1

    def __init__(
        self,
        artifact: ArtifactInterface,
        storage_policy: "WandbStoragePolicy",
        entries: Optional[Mapping[str, ArtifactEntry]] = None,
    ) -> None:
        super().__init__(artifact, storage_policy, entries=entries)

    def digest(self) -> str:
        hasher = hashlib.md5()
        hasher.update(b"wandb-artifact-manifest-v1\n")
        for (name, entry) in sorted(self.entries.items(), key=lambda kv: kv[0]):
            hasher.update(f"{name}:{entry.digest}\n".encode())
        return hasher.hexdigest()


class ArtifactManifestEntry(ArtifactEntry):
    def __init__(
        self,
        path: str,
        ref: Optional[str],
        digest: str,
        birth_artifact_id: Optional[str] = None,
        size: Optional[int] = None,
        extra: Dict = None,
        local_path: Optional[str] = None,
    ):
        if local_path is not None and size is None:
            raise AssertionError(
                "programming error, size required when local_path specified"
            )
        self.path = util.to_forward_slash_path(path)
        self.ref = ref  # This is None for files stored in the artifact.
        self.digest = digest
        self.birth_artifact_id = birth_artifact_id
        self.size = size
        self.extra = extra or {}
        # This is not stored in the manifest json, it's only used in the process
        # of saving
        self.local_path = local_path

    def ref_target(self) -> str:
        if self.ref is None:
            raise ValueError("Only reference entries support ref_target().")
        return self.ref

    def to_json(self) -> Dict[str, Union[int, str]]:
        json_dict = {}
        for key in ("digest", "ref", "birth_artifact_id", "size", "extra"):
            val = getattr(self, key)
            if key == "birth_artifact_id":
                key = "birthArtifactID"
            if val or val == 0:
                json_dict[key] = val
        return json_dict

    def __repr__(self) -> str:
        summary = "digest: %s, " % self.digest[:32]
        if self.ref is None:
            summary += f"name: {self.path}"
        else:
            summary += f"ref: {self.ref}"

        return f"<ManifestEntry {summary}, size: {util.to_human_size(self.size or 0)}>"


class WandbStoragePolicy(StoragePolicy):
    @classmethod
    def name(cls) -> str:
        return "wandb-storage-policy-v1"

    @classmethod
    def from_config(cls, config: Dict) -> "WandbStoragePolicy":
        return cls(config=config)

    def __init__(self, config: Dict = None) -> None:
        self._cache = get_artifacts_cache()
        self._config = config or {}
        self._session = requests.Session()
        adapter = requests.adapters.HTTPAdapter(
            max_retries=_REQUEST_RETRY_STRATEGY,
            pool_connections=_REQUEST_POOL_CONNECTIONS,
            pool_maxsize=_REQUEST_POOL_MAXSIZE,
        )
        self._session.mount("http://", adapter)
        self._session.mount("https://", adapter)

        s3 = S3Handler()
        gcs = GCSHandler()
        http = HTTPHandler(self._session)
        https = HTTPHandler(self._session, scheme="https")
        artifact = WBArtifactHandler()
        local_artifact = WBLocalArtifactHandler()
        file_handler = LocalFileHandler()

        self._api = InternalApi()
        self._handler = MultiHandler(
            handlers=[
                s3,
                gcs,
                http,
                https,
                artifact,
                local_artifact,
                file_handler,
            ],
            default_handler=TrackingHandler(),
        )

    def config(self) -> Dict:
        return self._config

    def load_file(
        self, artifact: ArtifactInterface, name: str, manifest_entry: ArtifactEntry
    ) -> str:
        path, hit, cache_open = self._cache.check_md5_obj_path(
            manifest_entry.digest,
            manifest_entry.size if manifest_entry.size is not None else 0,
        )
        if hit:
            return path

        response = self._session.get(
            self._file_url(self._api, artifact.entity, manifest_entry),
            auth=("api", self._api.api_key),
            stream=True,
        )
        response.raise_for_status()

        with cache_open(mode="wb") as file:
            for data in response.iter_content(chunk_size=16 * 1024):
                file.write(data)
        return path

    def store_reference(
        self,
        artifact: ArtifactInterface,
        path: str,
        name: Optional[str] = None,
        checksum: bool = True,
        max_objects: Optional[int] = None,
    ) -> Iterator[ArtifactEntry]:
        return self._handler.store_path(
            artifact, path, name=name, checksum=checksum, max_objects=max_objects
        )

    def load_reference(
        self,
        artifact: ArtifactInterface,
        name: str,
        manifest_entry: ArtifactEntry,
        local: bool = False,
    ) -> str:
        return self._handler.load_path(artifact, manifest_entry, local)

    def _file_url(
        self, api: InternalApi, entity_name: str, manifest_entry: ArtifactEntry
    ) -> str:
        storage_layout = self._config.get("storageLayout", StorageLayout.V1)
        storage_region = self._config.get("storageRegion", "default")
        md5_hex = util.bytes_to_hex(base64.b64decode(manifest_entry.digest))

        if storage_layout == StorageLayout.V1:
            return "{}/artifacts/{}/{}".format(
                api.settings("base_url"), entity_name, md5_hex
            )
        elif storage_layout == StorageLayout.V2:
            return "{}/artifactsV2/{}/{}/{}/{}".format(
                api.settings("base_url"),
                storage_region,
                entity_name,
                quote(
                    manifest_entry.birth_artifact_id
                    if manifest_entry.birth_artifact_id is not None
                    else ""
                ),
                md5_hex,
            )
        else:
            raise Exception(f"unrecognized storage layout: {storage_layout}")

    def store_file(
        self,
        artifact_id: str,
        artifact_manifest_id: str,
        entry: ArtifactEntry,
        preparer: "StepPrepare",
        progress_callback: Optional["progress.ProgressFn"] = None,
    ) -> bool:
        # write-through cache
        cache_path, hit, cache_open = self._cache.check_md5_obj_path(
            entry.digest, entry.size if entry.size is not None else 0
        )
        if not hit and entry.local_path is not None:
            with cache_open() as f:
                shutil.copyfile(entry.local_path, f.name)
            entry.local_path = cache_path

        resp = preparer.prepare(
            lambda: {
                "artifactID": artifact_id,
                "artifactManifestID": artifact_manifest_id,
                "name": entry.path,
                "md5": entry.digest,
            }
        )

        entry.birth_artifact_id = resp.birth_artifact_id
        exists = resp.upload_url is None
        if not exists:
            if entry.local_path is not None:
                with open(entry.local_path, "rb") as file:
                    # This fails if we don't send the first byte before the signed URL
                    # expires.
                    self._api.upload_file_retry(
                        resp.upload_url,
                        file,
                        progress_callback,
                        extra_headers={
                            header.split(":", 1)[0]: header.split(":", 1)[1]
                            for header in (resp.upload_headers or {})
                        },
                    )
        return exists


# Don't use this yet!
class __S3BucketPolicy(StoragePolicy):
    @classmethod
    def name(cls) -> str:
        return "wandb-s3-bucket-policy-v1"

    @classmethod
    def from_config(cls, config: Dict[str, str]) -> "__S3BucketPolicy":
        if "bucket" not in config:
            raise ValueError("Bucket name not found in config")
        return cls(config["bucket"])

    def __init__(self, bucket: str) -> None:
        self._bucket = bucket
        s3 = S3Handler(bucket)
        local = LocalFileHandler()

        self._handler = MultiHandler(
            handlers=[
                s3,
                local,
            ],
            default_handler=TrackingHandler(),
        )

    def config(self) -> Dict[str, str]:
        return {"bucket": self._bucket}

    def load_path(
        self,
        artifact: ArtifactInterface,
        manifest_entry: ArtifactEntry,
        local: bool = False,
    ) -> str:
        return self._handler.load_path(artifact, manifest_entry, local=local)

    def store_path(
        self,
        artifact: Artifact,
        path: str,
        name: Optional[str] = None,
        checksum: bool = True,
        max_objects: Optional[int] = None,
    ) -> Iterator[ArtifactEntry]:
        return self._handler.store_path(
            artifact, path, name=name, checksum=checksum, max_objects=max_objects
        )


class MultiHandler(StorageHandler):
    _handlers: Dict[str, StorageHandler]

    def __init__(
        self,
        handlers: Optional[List[StorageHandler]] = None,
        default_handler: Optional[StorageHandler] = None,
    ) -> None:
        self._handlers = {}
        self._default_handler = default_handler

        handlers = handlers or []
        for handler in handlers:
            self._handlers[handler.scheme] = handler

    @property
    def scheme(self) -> str:
        raise NotImplementedError()

    def load_path(
        self,
        artifact: ArtifactInterface,
        manifest_entry: ArtifactEntry,
        local: bool = False,
    ) -> str:
        url = urlparse(manifest_entry.ref)
        if url.scheme not in self._handlers:
            if self._default_handler is not None:
                return self._default_handler.load_path(
                    artifact, manifest_entry, local=local
                )
            raise ValueError(
                'No storage handler registered for scheme "%s"' % str(url.scheme)
            )
        return self._handlers[str(url.scheme)].load_path(
            artifact, manifest_entry, local=local
        )

    def store_path(
        self,
        artifact: ArtifactInterface,
        path: str,
        name: Optional[str] = None,
        checksum: bool = True,
        max_objects: Optional[int] = None,
    ) -> Iterator[ArtifactEntry]:
        url = urlparse(path)
        if url.scheme not in self._handlers:
            if self._default_handler is not None:
                return self._default_handler.store_path(
                    artifact,
                    path,
                    name=name,
                    checksum=checksum,
                    max_objects=max_objects,
                )
            raise ValueError(
                'No storage handler registered for scheme "%s"' % url.scheme
            )
        handler: StorageHandler
        handler = self._handlers[url.scheme]
        return handler.store_path(
            artifact, path, name=name, checksum=checksum, max_objects=max_objects
        )


class TrackingHandler(StorageHandler):
    def __init__(self, scheme: Optional[str] = None) -> None:
        """
        Tracks paths as is, with no modification or special processing. Useful
        when paths being tracked are on file systems mounted at a standardized
        location.

        For example, if the data to track is located on an NFS share mounted on
        `/data`, then it is sufficient to just track the paths.
        """
        self._scheme = scheme or ""

    @property
    def scheme(self) -> str:
        return self._scheme

    def load_path(
        self,
        artifact: ArtifactInterface,
        manifest_entry: ArtifactEntry,
        local: bool = False,
    ) -> str:
        if local:
            # Likely a user error. The tracking handler is
            # oblivious to the underlying paths, so it has
            # no way of actually loading it.
            url = urlparse(manifest_entry.ref)
            raise ValueError(
                "Cannot download file at path %s, scheme %s not recognized"
                % (str(manifest_entry.ref), str(url.scheme))
            )
        return manifest_entry.path

    def store_path(
        self,
        artifact: Artifact,
        path: str,
        name: Optional[str] = None,
        checksum: bool = True,
        max_objects: Optional[int] = None,
    ) -> Iterator[ArtifactEntry]:
        url = urlparse(path)
        if name is None:
            raise ValueError(
                'You must pass name="<entry_name>" when tracking references with unknown schemes. ref: %s'
                % path
            )
        termwarn(
            "Artifact references with unsupported schemes cannot be checksummed: %s"
            % path
        )
        name = name or url.path[1:]  # strip leading slash
        return iter([ArtifactManifestEntry(name, path, digest=path)])


DEFAULT_MAX_OBJECTS = 10000


class LocalFileHandler(StorageHandler):
    """Handles file:// references"""

    def __init__(self, scheme: Optional[str] = None) -> None:
        """
        Tracks files or directories on a local filesystem. Directories
        are expanded to create an entry for each file contained within.
        """
        self._scheme = scheme or "file"
        self._cache = get_artifacts_cache()

    @property
    def scheme(self) -> str:
        return self._scheme

    def load_path(
        self,
        artifact: ArtifactInterface,
        manifest_entry: ArtifactEntry,
        local: bool = False,
    ) -> str:
        url = urlparse(manifest_entry.ref)
        local_path = f"{str(url.netloc)}{str(url.path)}"
        if not os.path.exists(local_path):
            raise ValueError(
                "Local file reference: Failed to find file at path %s" % local_path
            )

        path, hit, cache_open = self._cache.check_md5_obj_path(
            manifest_entry.digest,
            manifest_entry.size if manifest_entry.size is not None else 0,
        )
        if hit:
            return path

        md5 = md5_file_b64(local_path)
        if md5 != manifest_entry.digest:
            raise ValueError(
                "Local file reference: Digest mismatch for path %s: expected %s but found %s"
                % (local_path, manifest_entry.digest, md5)
            )

        util.mkdir_exists_ok(os.path.dirname(path))

        with cache_open() as f:
            shutil.copy(local_path, f.name)
        return path

    def store_path(
        self,
        artifact: Artifact,
        path: str,
        name: Optional[str] = None,
        checksum: bool = True,
        max_objects: Optional[int] = None,
    ) -> Iterator[ArtifactEntry]:
        url = urlparse(path)
        local_path = f"{url.netloc}{url.path}"
        max_objects = max_objects or DEFAULT_MAX_OBJECTS
        # We have a single file or directory
        # Note, we follow symlinks for files contained within the directory

        def md5(path: str) -> str:
            return (
                md5_file_b64(path)
                if checksum
                else md5_string(str(os.stat(path).st_size))
            )

        if os.path.isdir(local_path):
            i = 0
            start_time = time.time()
            if checksum:
                termlog(
                    'Generating checksum for up to %i files in "%s"...\n'
                    % (max_objects, local_path),
                    newline=False,
                )
            for root, _, files in os.walk(local_path):
                for sub_path in files:
                    i += 1
                    if i >= max_objects:
                        raise ValueError(
                            "Exceeded %i objects tracked, pass max_objects to add_reference"
                            % max_objects
                        )
                    physical_path = os.path.join(root, sub_path)
                    logical_path = os.path.relpath(physical_path, start=local_path)
                    if name is not None:
                        logical_path = os.path.join(name, logical_path)

                    entry = ArtifactManifestEntry(
                        logical_path,
                        os.path.join(path, logical_path),
                        size=os.path.getsize(physical_path),
                        digest=md5(physical_path),
                    )
                    yield entry
            if checksum:
                termlog("Done. %.1fs" % (time.time() - start_time), prefix=False)
        elif os.path.isfile(local_path):
            name = name or os.path.basename(local_path)
            entry = ArtifactManifestEntry(
                name,
                path,
                size=os.path.getsize(local_path),
                digest=md5(local_path),
            )
            yield entry
        else:
            # TODO: update error message if we don't allow directories.
            raise ValueError('Path "%s" must be a valid file or directory path' % path)


class S3Handler(StorageHandler):
    _s3: Optional["boto3.resources.base.ServiceResource"]
    _scheme: str
    _versioning_enabled: Optional[bool]

    def __init__(self, scheme: Optional[str] = None) -> None:
        self._scheme = scheme or "s3"
        self._s3 = None
        self._versioning_enabled = None
        self._cache = get_artifacts_cache()

    @property
    def scheme(self) -> str:
        return self._scheme

    def init_boto(self) -> "boto3.resources.base.ServiceResource":
        if self._s3 is not None:
            return self._s3
        boto3 = util.get_module(
            "boto3",
            required="s3:// references requires the boto3 library, run pip install wandb[aws]",
        )
        self._s3 = boto3.session.Session().resource(
            "s3",
            endpoint_url=os.getenv("AWS_S3_ENDPOINT_URL"),
            region_name=os.getenv("AWS_REGION"),
        )
        self._botocore = util.get_module("botocore")
        return self._s3

    def _parse_uri(self, uri: str) -> Tuple[str, str, Optional[str]]:
        url = urlparse(uri)
        query = dict(parse_qsl(url.query))

        bucket = url.netloc
        key = url.path[1:]  # strip leading slash
        version = query.get("versionId")

        return bucket, key, version

    def versioning_enabled(self, bucket: str) -> bool:
        self.init_boto()
        assert self._s3 is not None  # mypy: unwraps optionality
        if self._versioning_enabled is not None:
            return self._versioning_enabled
        res = self._s3.BucketVersioning(bucket)
        self._versioning_enabled = res.status == "Enabled"
        return self._versioning_enabled

    def load_path(
        self,
        artifact: ArtifactInterface,
        manifest_entry: ArtifactEntry,
        local: bool = False,
    ) -> str:
        if not local:
            assert manifest_entry.ref is not None
            return manifest_entry.ref

        path, hit, cache_open = self._cache.check_etag_obj_path(
            manifest_entry.digest,
            manifest_entry.size if manifest_entry.size is not None else 0,
        )
        if hit:
            return path

        self.init_boto()
        assert self._s3 is not None  # mypy: unwraps optionality
        assert manifest_entry.ref is not None
        bucket, key, _ = self._parse_uri(manifest_entry.ref)
        version = manifest_entry.extra.get("versionID")

        extra_args = {}
        if version is None:
            # We don't have version information so just get the latest version
            # and fallback to listing all versions if we don't have a match.
            obj = self._s3.Object(bucket, key)
            etag = self._etag_from_obj(obj)
            if etag != manifest_entry.digest:
                if self.versioning_enabled(bucket):
                    # Fallback to listing versions
                    obj = None
                    object_versions = self._s3.Bucket(bucket).object_versions.filter(
                        Prefix=key
                    )
                    for object_version in object_versions:
                        if (
                            manifest_entry.extra.get("etag")
                            == object_version.e_tag[1:-1]
                        ):
                            obj = object_version.Object()
                            extra_args["VersionId"] = object_version.version_id
                            break
                    if obj is None:
                        raise ValueError(
                            "Couldn't find object version for %s/%s matching etag %s"
                            % (bucket, key, manifest_entry.extra.get("etag"))
                        )
                else:
                    raise ValueError(
                        "Digest mismatch for object %s: expected %s but found %s"
                        % (manifest_entry.ref, manifest_entry.digest, etag)
                    )
        else:
            obj = self._s3.ObjectVersion(bucket, key, version).Object()
            extra_args["VersionId"] = version

        with cache_open(mode="wb") as f:
            obj.download_fileobj(f, ExtraArgs=extra_args)
        return path

    def store_path(
        self,
        artifact: Artifact,
        path: str,
        name: Optional[str] = None,
        checksum: bool = True,
        max_objects: Optional[int] = None,
    ) -> Iterator[ArtifactEntry]:
        self.init_boto()
        assert self._s3 is not None  # mypy: unwraps optionality

        # The passed in path might have query string parameters.
        # We only need to care about a subset, like version, when
        # parsing. Once we have that, we can store the rest of the
        # metadata in the artifact entry itself.
        bucket, key, version = self._parse_uri(path)
        path = f"{self.scheme}://{bucket}/{key}"
        if not self.versioning_enabled(bucket) and version:
            raise ValueError(
                f"Specifying a versionId is not valid for s3://{bucket} as it does not have versioning enabled."
            )

        max_objects = max_objects or DEFAULT_MAX_OBJECTS
        if not checksum:
            yield ArtifactManifestEntry(name or key, path, digest=path)
            return

        # If an explicit version is specified, use that. Otherwise, use the head version.
        objs = (
            [self._s3.ObjectVersion(bucket, key, version).Object()]
            if version
            else [self._s3.Object(bucket, key)]
        )
        start_time = None
        multi = False
        try:
            objs[0].load()
            # S3 doesn't have real folders, however there are cases where the folder key has a valid file which will not
            # trigger a recursive upload.
            # we should check the object's metadata says it is a directory and do a multi file upload if it is
            if "x-directory" in objs[0].content_type:
                multi = True
        except self._botocore.exceptions.ClientError as e:
            if e.response["Error"]["Code"] == "404":
                multi = True
            else:
                raise CommError(
                    "Unable to connect to S3 (%s): %s"
                    % (e.response["Error"]["Code"], e.response["Error"]["Message"])
                )
        if multi:
            start_time = time.time()
            termlog(
                'Generating checksum for up to %i objects with prefix "%s"... '
                % (max_objects, key),
                newline=False,
            )
            objs = self._s3.Bucket(bucket).objects.filter(Prefix=key).limit(max_objects)

        entries = 0
        for obj in objs:
            if self._size_from_obj(obj) > 0:
                entries += 1
                yield self._entry_from_obj(obj, path, name, prefix=key, multi=multi)

        if start_time is not None:
            termlog("Done. %.1fs" % (time.time() - start_time), prefix=False)
        if entries >= max_objects:
            raise ValueError(
                "Exceeded %i objects tracked, pass max_objects to add_reference"
                % max_objects
            )

    def _size_from_obj(self, obj: "boto3.s3.Object") -> int:
        # ObjectSummary has size, Object has content_length
        size: int
        if hasattr(obj, "size"):
            size = obj.size
        else:
            size = obj.content_length
        return size

    def _entry_from_obj(
        self,
        obj: "boto3.s3.Object",
        path: str,
        name: str = None,
        prefix: str = "",
        multi: bool = False,
    ) -> ArtifactManifestEntry:
        """
        Arguments:
            obj: The S3 object
            path: The S3-style path (e.g.: "s3://bucket/file.txt")
            name: The user assigned name, or None if not specified
            prefix: The prefix to add (will be the same as `path` for directories)
            multi: Whether or not this is a multi-object add
        """
        bucket, key, _ = self._parse_uri(path)

        # Always use posix paths, since that's what S3 uses.
        posix_key = pathlib.PurePosixPath(obj.key)  # the bucket key
        posix_path = pathlib.PurePosixPath(bucket) / pathlib.PurePosixPath(
            key
        )  # the path, with the scheme stripped
        posix_prefix = pathlib.PurePosixPath(prefix)  # the prefix, if adding a prefix
        posix_name = pathlib.PurePosixPath(name or "")
        posix_ref = posix_path

        if name is None:
            # We're adding a directory (prefix), so calculate a relative path.
            if str(posix_prefix) in str(posix_key) and posix_prefix != posix_key:
                posix_name = posix_key.relative_to(posix_prefix)
                posix_ref = posix_path / posix_name
            else:
                posix_name = pathlib.PurePosixPath(posix_key.name)
                posix_ref = posix_path
        elif multi:
            # We're adding a directory with a name override.
            relpath = posix_key.relative_to(posix_prefix)
            posix_name = posix_name / relpath
            posix_ref = posix_path / relpath
        return ArtifactManifestEntry(
            str(posix_name),
            f"{self.scheme}://{str(posix_ref)}",
            self._etag_from_obj(obj),
            size=self._size_from_obj(obj),
            extra=self._extra_from_obj(obj),
        )

    @staticmethod
    def _etag_from_obj(obj: "boto3.s3.Object") -> str:
        etag: str
        etag = obj.e_tag[1:-1]  # escape leading and trailing quote
        return etag

    @staticmethod
    def _extra_from_obj(obj: "boto3.s3.Object") -> Dict[str, str]:
        extra = {
            "etag": obj.e_tag[1:-1],  # escape leading and trailing quote
        }
        # ObjectSummary will never have version_id
        if hasattr(obj, "version_id") and obj.version_id != "null":
            extra["versionID"] = obj.version_id
        return extra

    @staticmethod
    def _content_addressed_path(md5: str) -> str:
        # TODO: is this the structure we want? not at all human
        # readable, but that's probably OK. don't want people
        # poking around in the bucket
        return "wandb/%s" % base64.b64encode(md5.encode("ascii")).decode("ascii")


class GCSHandler(StorageHandler):
    _client: Optional["gcs_module.client.Client"]
    _versioning_enabled: Optional[bool]

    def __init__(self, scheme: Optional[str] = None) -> None:
        self._scheme = scheme or "gs"
        self._client = None
        self._versioning_enabled = None
        self._cache = get_artifacts_cache()

    def versioning_enabled(self, bucket_path: str) -> bool:
        if self._versioning_enabled is not None:
            return self._versioning_enabled
        self.init_gcs()
        assert self._client is not None  # mypy: unwraps optionality
        bucket = self._client.bucket(bucket_path)
        bucket.reload()
        self._versioning_enabled = bucket.versioning_enabled
        return self._versioning_enabled

    @property
    def scheme(self) -> str:
        return self._scheme

    def init_gcs(self) -> "gcs_module.client.Client":
        if self._client is not None:
            return self._client
        storage = util.get_module(
            "google.cloud.storage",
            required="gs:// references requires the google-cloud-storage library, run pip install wandb[gcp]",
        )
        self._client = storage.Client()
        return self._client

    def _parse_uri(self, uri: str) -> Tuple[str, str, Optional[str]]:
        url = urlparse(uri)
        bucket = url.netloc
        key = url.path[1:]
        version = url.fragment if url.fragment else None
        return bucket, key, version

    def load_path(
        self,
        artifact: ArtifactInterface,
        manifest_entry: ArtifactEntry,
        local: bool = False,
    ) -> str:
        if not local:
            assert manifest_entry.ref is not None
            return manifest_entry.ref

        path, hit, cache_open = self._cache.check_md5_obj_path(
            manifest_entry.digest,
            manifest_entry.size if manifest_entry.size is not None else 0,
        )
        if hit:
            return path

        self.init_gcs()
        assert self._client is not None  # mypy: unwraps optionality
        assert manifest_entry.ref is not None
        bucket, key, _ = self._parse_uri(manifest_entry.ref)
        version = manifest_entry.extra.get("versionID")

        obj = None
        # First attempt to get the generation specified, this will return None if versioning is not enabled
        if version is not None:
            obj = self._client.bucket(bucket).get_blob(key, generation=version)

        if obj is None:
            # Object versioning is disabled on the bucket, so just get
            # the latest version and make sure the MD5 matches.
            obj = self._client.bucket(bucket).get_blob(key)
            if obj is None:
                raise ValueError(
                    "Unable to download object %s with generation %s"
                    % (manifest_entry.ref, version)
                )
            md5 = obj.md5_hash
            if md5 != manifest_entry.digest:
                raise ValueError(
                    "Digest mismatch for object %s: expected %s but found %s"
                    % (manifest_entry.ref, manifest_entry.digest, md5)
                )

        with cache_open(mode="wb") as f:
            obj.download_to_file(f)
        return path

    def store_path(
        self,
        artifact: Artifact,
        path: str,
        name: Optional[str] = None,
        checksum: bool = True,
        max_objects: Optional[int] = None,
    ) -> Iterator[ArtifactEntry]:
        self.init_gcs()
        assert self._client is not None  # mypy: unwraps optionality

        # After parsing any query params / fragments for additional context,
        # such as version identifiers, pare down the path to just the bucket
        # and key.
        bucket, key, version = self._parse_uri(path)
        path = f"{self.scheme}://{bucket}/{key}"
        max_objects = max_objects or DEFAULT_MAX_OBJECTS
        if not self.versioning_enabled(bucket) and version:
            raise ValueError(
                f"Specifying a versionId is not valid for s3://{bucket} as it does not have versioning enabled."
            )

        if not checksum:
            return [ArtifactManifestEntry(name or key, path, digest=path)]

        start_time = None
        obj = self._client.bucket(bucket).get_blob(key, generation=version)
        multi = obj is None
        if multi:
            start_time = time.time()
            termlog(
                'Generating checksum for up to %i objects with prefix "%s"... '
                % (max_objects, key),
                newline=False,
            )
            objects = self._client.bucket(bucket).list_blobs(
                prefix=key, max_results=max_objects
            )
        else:
            objects = [obj]

        entries = 0
        for obj in objects:
            entries += 1
            yield self._entry_from_obj(obj, path, name, prefix=key, multi=multi)

        if start_time is not None:
            termlog("Done. %.1fs" % (time.time() - start_time), prefix=False)
        if entries >= max_objects:
            raise ValueError(
                "Exceeded %i objects tracked, pass max_objects to add_reference"
                % max_objects
            )

    def _entry_from_obj(
        self,
        obj: "gcs_module.blob.Blob",
        path: str,
        name: Optional[str] = None,
        prefix: str = "",
        multi: bool = False,
    ) -> ArtifactManifestEntry:
        """
        Arguments:
            obj: The GCS object
            path: The GCS-style path (e.g.: "gs://bucket/file.txt")
            name: The user assigned name, or None if not specified
            prefix: The prefix to add (will be the same as `path` for directories)
            multi: Whether or not this is a multi-object add
        """
        bucket, key, _ = self._parse_uri(path)

        # Always use posix paths, since that's what S3 uses.
        posix_key = pathlib.PurePosixPath(obj.name)  # the bucket key
        posix_path = pathlib.PurePosixPath(bucket) / pathlib.PurePosixPath(
            key
        )  # the path, with the scheme stripped
        posix_prefix = pathlib.PurePosixPath(prefix)  # the prefix, if adding a prefix
        posix_name = pathlib.PurePosixPath(name or "")
        posix_ref = posix_path

        if name is None:
            # We're adding a directory (prefix), so calculate a relative path.
            if str(posix_prefix) in str(posix_key) and posix_prefix != posix_key:
                posix_name = posix_key.relative_to(posix_prefix)
                posix_ref = posix_path / posix_name
            else:
                posix_name = pathlib.PurePosixPath(posix_key.name)
                posix_ref = posix_path
        elif multi:
            # We're adding a directory with a name override.
            relpath = posix_key.relative_to(posix_prefix)
            posix_name = posix_name / relpath
            posix_ref = posix_path / relpath
        return ArtifactManifestEntry(
            str(posix_name),
            f"{self.scheme}://{str(posix_ref)}",
            obj.md5_hash,
            size=obj.size,
            extra=self._extra_from_obj(obj),
        )

    @staticmethod
    def _extra_from_obj(obj: "gcs_module.blob.Blob") -> Dict[str, str]:
        return {
            "etag": obj.etag,
            "versionID": obj.generation,
        }

    @staticmethod
    def _content_addressed_path(md5: str) -> str:
        # TODO: is this the structure we want? not at all human
        # readable, but that's probably OK. don't want people
        # poking around in the bucket
        return "wandb/%s" % base64.b64encode(md5.encode("ascii")).decode("ascii")


class HTTPHandler(StorageHandler):
    def __init__(self, session: requests.Session, scheme: Optional[str] = None) -> None:
        self._scheme = scheme or "http"
        self._cache = get_artifacts_cache()
        self._session = session

    @property
    def scheme(self) -> str:
        return self._scheme

    def load_path(
        self,
        artifact: ArtifactInterface,
        manifest_entry: ArtifactEntry,
        local: bool = False,
    ) -> str:
        if not local:
            assert manifest_entry.ref is not None
            return manifest_entry.ref

        path, hit, cache_open = self._cache.check_etag_obj_path(
            manifest_entry.digest,
            manifest_entry.size if manifest_entry.size is not None else 0,
        )
        if hit:
            return path

        assert manifest_entry.ref is not None
        response = self._session.get(manifest_entry.ref, stream=True)
        response.raise_for_status()

        digest, size, extra = self._entry_from_headers(response.headers)
        digest = digest or path
        if manifest_entry.digest != digest:
            raise ValueError(
                "Digest mismatch for url %s: expected %s but found %s"
                % (manifest_entry.ref, manifest_entry.digest, digest)
            )

        with cache_open(mode="wb") as file:
            for data in response.iter_content(chunk_size=16 * 1024):
                file.write(data)
        return path

    def store_path(
        self,
        artifact: Artifact,
        path: str,
        name: Optional[str] = None,
        checksum: bool = True,
        max_objects: Optional[int] = None,
    ) -> Iterator[ArtifactEntry]:
        name = name or os.path.basename(path)
        if not checksum:
            return iter([ArtifactManifestEntry(name, path, digest=path)])

        with self._session.get(path, stream=True) as response:
            response.raise_for_status()
            digest, size, extra = self._entry_from_headers(response.headers)
            digest = digest or path
        return iter(
            [ArtifactManifestEntry(name, path, digest=digest, size=size, extra=extra)]
        )

    def _entry_from_headers(
        self, headers: requests.structures.CaseInsensitiveDict
    ) -> Tuple[Optional[str], Optional[int], Dict[str, str]]:
        response_headers = {k.lower(): v for k, v in headers.items()}
        size = None
        if response_headers.get("content-length", None):
            size = int(response_headers["content-length"])

        digest = response_headers.get("etag", None)
        extra = {}
        if digest:
            extra["etag"] = digest
        if digest and digest[:1] == '"' and digest[-1:] == '"':
            digest = digest[1:-1]  # trim leading and trailing quotes around etag
        return digest, size, extra


class WBArtifactHandler(StorageHandler):
    """Handles loading and storing Artifact reference-type files"""

    _client: Optional[PublicApi]

    def __init__(self) -> None:
        self._scheme = "wandb-artifact"
        self._cache = get_artifacts_cache()
        self._client = None

    @property
    def scheme(self) -> str:
        """overrides parent scheme

        Returns:
            (str): The scheme to which this handler applies.
        """
        return self._scheme

    @property
    def client(self) -> PublicApi:
        if self._client is None:
            self._client = PublicApi()
        return self._client

    def load_path(
        self,
        artifact: ArtifactInterface,
        manifest_entry: ArtifactEntry,
        local: bool = False,
    ) -> str:
        """
        Loads the file within the specified artifact given its
        corresponding entry. In this case, the referenced artifact is downloaded
        and a new symlink is created and returned to the caller.

        Arguments:
            manifest_entry (ArtifactManifestEntry): The index entry to load

        Returns:
            (os.PathLike): A path to the file represented by `index_entry`
        """
        # We don't check for cache hits here. Since we have 0 for size (since this
        # is a cross-artifact reference which and we've made the choice to store 0
        # in the size field), we can't confirm if the file is complete. So we just
        # rely on the dep_artifact entry's download() method to do its own cache
        # check.

        # Parse the reference path and download the artifact if needed
        artifact_id = util.host_from_path(manifest_entry.ref)
        artifact_file_path = util.uri_from_path(manifest_entry.ref)

        dep_artifact = PublicArtifact.from_id(
            util.hex_to_b64_id(artifact_id), self.client
        )
        link_target_path: str
        if local:
            link_target_path = dep_artifact.get_path(artifact_file_path).download()
        else:
            link_target_path = dep_artifact.get_path(artifact_file_path).ref_target()

        return link_target_path

    def store_path(
        self,
        artifact: Artifact,
        path: str,
        name: Optional[str] = None,
        checksum: bool = True,
        max_objects: Optional[int] = None,
    ) -> Iterator[ArtifactEntry]:
        """
        Stores the file or directory at the given path within the specified artifact. In this
        case we recursively resolve the reference until the result is a concrete asset so that
        we don't have multiple hops. TODO-This resolution could be done in the server for
        performance improvements.

        Arguments:
            artifact: The artifact doing the storing
            path (str): The path to store
            name (str): If specified, the logical name that should map to `path`

        Returns:
            (list[ArtifactManifestEntry]): A list of manifest entries to store within the artifact
        """

        # Recursively resolve the reference until a concrete asset is found
        while path is not None and urlparse(path).scheme == self._scheme:
            artifact_id = util.host_from_path(path)
            artifact_file_path = util.uri_from_path(path)
            target_artifact = PublicArtifact.from_id(
                util.hex_to_b64_id(artifact_id), self.client
            )

            # this should only have an effect if the user added the reference by url
            # string directly (in other words they did not already load the artifact into ram.)
            target_artifact._load_manifest()

            entry = target_artifact._manifest.get_entry_by_path(artifact_file_path)
            path = entry.ref

        # Create the path reference
        path = "{}://{}/{}".format(
            self._scheme, util.b64_to_hex_id(target_artifact.id), artifact_file_path
        )

        # Return the new entry
        return iter(
            [
                ArtifactManifestEntry(
                    name or os.path.basename(path),
                    path,
                    size=0,
                    digest=entry.digest,
                )
            ]
        )


class WBLocalArtifactHandler(StorageHandler):
    """Handles loading and storing Artifact reference-type files"""

    _client: Optional[PublicApi]

    def __init__(self) -> None:
        self._scheme = "wandb-client-artifact"
        self._cache = get_artifacts_cache()

    @property
    def scheme(self) -> str:
        """overrides parent scheme

        Returns:
            (str): The scheme to which this handler applies.
        """
        return self._scheme

    def load_path(
        self,
        artifact: ArtifactInterface,
        manifest_entry: ArtifactEntry,
        local: bool = False,
    ) -> str:
        raise NotImplementedError(
            "Should not be loading a path for an artifact entry with unresolved client id."
        )

    def store_path(
        self,
        artifact: Artifact,
        path: str,
        name: Optional[str] = None,
        checksum: bool = True,
        max_objects: Optional[int] = None,
    ) -> Iterator[ArtifactEntry]:
        """
        Stores the file or directory at the given path within the specified artifact.

        Arguments:
            artifact: The artifact doing the storing
            path (str): The path to store
            name (str): If specified, the logical name that should map to `path`

        Returns:
            (list[ArtifactManifestEntry]): A list of manifest entries to store within the artifact
        """
        client_id = util.host_from_path(path)
        target_path = util.uri_from_path(path)
        target_artifact = self._cache.get_client_artifact(client_id)
        if target_artifact is None:
            raise RuntimeError("Local Artifact not found - invalid reference")
        target_entry = target_artifact._manifest.entries[target_path]
        if target_entry is None:
            raise RuntimeError("Local entry not found - invalid reference")

        # Return the new entry
        return iter(
            [
                ArtifactManifestEntry(
                    name or os.path.basename(path),
                    path,
                    size=0,
                    digest=target_entry.digest,
                )
            ]
        )


class _ArtifactVersionType(Type):
    name = "artifactVersion"
    types = [Artifact, PublicArtifact]


TypeRegistry.add(_ArtifactVersionType)<|MERGE_RESOLUTION|>--- conflicted
+++ resolved
@@ -15,17 +15,12 @@
     IO,
     TYPE_CHECKING,
     Any,
-<<<<<<< HEAD
     Callable,
     cast,
     Dict,
     Generator,
     IO,
     Iterator,
-=======
-    Dict,
-    Generator,
->>>>>>> bea40b20
     List,
     Mapping,
     Optional,
@@ -53,13 +48,10 @@
 from .interface.artifacts import (  # noqa: F401
     ArtifactEntry,
     ArtifactsCache,
-<<<<<<< HEAD
     ArtifactManifest,
-=======
     StorageHandler,
     StorageLayout,
     StoragePolicy,
->>>>>>> bea40b20
     b64_string_to_hex,
     get_artifacts_cache,
     md5_file_b64,
