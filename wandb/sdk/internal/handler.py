--- conflicted
+++ resolved
@@ -81,11 +81,7 @@
     _accumulate_time: float
     _artifact_xid_done: Dict[str, "ArtifactDoneRequest"]
     _run_start_time: Optional[float]
-<<<<<<< HEAD
-    _context_manaager: context.ContextKeeper
-=======
     _context_keeper: context.ContextKeeper
->>>>>>> f308f49f
 
     def __init__(
         self,
@@ -151,17 +147,8 @@
     def _dispatch_record(self, record: Record, always_send: bool = False) -> None:
         if always_send:
             record.control.always_send = True
-<<<<<<< HEAD
         tracelog.log_message_queue(record, self._writer_q)
         self._writer_q.put(record)
-=======
-        if not self._settings._offline or always_send:
-            tracelog.log_message_queue(record, self._sender_q)
-            self._sender_q.put(record)
-        if not record.control.local and self._writer_q:
-            tracelog.log_message_queue(record, self._writer_q)
-            self._writer_q.put(record)
->>>>>>> f308f49f
 
     def _respond_result(self, result: Result) -> None:
         tracelog.log_message_queue(result, self._result_q)
@@ -173,18 +160,9 @@
         pass
 
     def handle_request_cancel(self, record: Record) -> None:
-<<<<<<< HEAD
         self._dispatch_record(record)
         # cancel_id = record.request.cancel.cancel_slot
         # self._context_keeper.cancel(cancel_id)
-=======
-        cancel_id = record.request.cancel.cancel_slot
-        self._context_keeper.cancel(cancel_id)
-
-    def handle_request_respond(self, record: Record) -> None:
-        result = record.request.respond.result
-        self._respond_result(result)
->>>>>>> f308f49f
 
     def handle_request_defer(self, record: Record) -> None:
         defer = record.request.defer
@@ -753,17 +731,10 @@
 
     def handle_request_status(self, record: Record) -> None:
         # TODO(mempressure): do something better
-<<<<<<< HEAD
         # self._dispatch_record(record, always_send=True)
         assert record.control.req_resp
         result = proto_util._result_from_record(record)
         self._respond_result(result)
-=======
-        self._dispatch_record(record, always_send=True)
-        # assert record.control.req_resp
-        # result = proto_util._result_from_record(record)
-        # self._respond_result(result)
->>>>>>> f308f49f
 
     def handle_request_get_summary(self, record: Record) -> None:
         result = proto_util._result_from_record(record)
