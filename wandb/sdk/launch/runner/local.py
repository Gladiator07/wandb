--- conflicted
+++ resolved
@@ -77,12 +77,8 @@
         validate_docker_installation()
         synchronous: bool = self.backend_config[PROJECT_SYNCHRONOUS]
         docker_args: Dict[str, Any] = self.backend_config[PROJECT_DOCKER_ARGS]
-<<<<<<< HEAD
-=======
         if launch_project.cuda:
             docker_args["gpus"] = "all"
-        entry_point = launch_project.get_single_entry_point()
->>>>>>> 01c42cb8
 
         if _is_wandb_local_uri(self._api.settings("base_url")):
             if sys.platform == "win32":
