--- conflicted
+++ resolved
@@ -4,13 +4,7 @@
 import sys
 
 CORES = 1
-<<<<<<< HEAD
-ONLY_INCLUDE = set(
-    [x for x in os.getenv("WANDB_ONLY_INCLUDE", "").split(",") if x != ""]
-)
-=======
 ONLY_INCLUDE = {x for x in os.getenv("WANDB_ONLY_INCLUDE", "").split(",") if x != ""}
->>>>>>> 546ccefd
 OPTS = []
 # If the builder doesn't support buildx no need to use the cache
 if os.getenv("WANDB_DISABLE_CACHE"):
@@ -66,15 +60,9 @@
             failed = set()
             for req in f:
                 if len(ONLY_INCLUDE) == 0 or req.split("=")[0].lower() in ONLY_INCLUDE:
-<<<<<<< HEAD
                     # can't pip install wandb==0.*.*.dev1 through pip. Lets just install wandb for now
                     if "wandb" in req:
                         req = "git+https://github.com/wandb/client.git@gong/deployable-launch-agent"
-=======
-                    # can't pip install wandb==0.*.*.dev1 through pip. Let's just install wandb for now
-                    if req.startswith("wandb==") and "dev1" in req:
-                        req = "wandb"
->>>>>>> 546ccefd
                     reqs.append(req.strip())
                 else:
                     print(f"Ignoring requirement: {req} from frozen requirements")
