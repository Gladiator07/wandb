#
# -*- coding: utf-8 -*-
"""Backend Sender - Send to internal process

Manage backend sender.

"""

import json
import logging
import threading
import uuid

import psutil
import six
from six.moves import queue
import wandb
from wandb import data_types
from wandb.proto import wandb_internal_pb2 as pb
from wandb.proto import wandb_telemetry_pb2 as tpb
from wandb.util import (
    get_h5_typename,
    json_dumps_safer,
    json_dumps_safer_history,
    json_friendly,
    maybe_compress_summary,
    WandBJSONEncoderOld,
)

from .artifacts import ArtifactManifest
from ..wandb_artifacts import Artifact

if wandb.TYPE_CHECKING:
    import typing as t
    from . import summary_record as sr
    from typing import Any, Dict, Iterable, Optional, Tuple, Union
    from multiprocessing import Process
    from typing import cast
    from typing import TYPE_CHECKING

    if TYPE_CHECKING:
        from ..wandb_run import Run
        from six.moves.queue import Queue
else:

    def cast(_, val):
        return val


logger = logging.getLogger("wandb")


def file_policy_to_enum(policy: str) -> "pb.FilesItem.PolicyTypeValue":
    if policy == "now":
        enum = pb.FilesItem.PolicyType.NOW
    elif policy == "end":
        enum = pb.FilesItem.PolicyType.END
    elif policy == "live":
        enum = pb.FilesItem.PolicyType.LIVE
    return enum


def file_enum_to_policy(enum: "pb.FilesItem.PolicyTypeValue") -> str:
    if enum == pb.FilesItem.PolicyType.NOW:
        policy = "now"
    elif enum == pb.FilesItem.PolicyType.END:
        policy = "end"
    elif enum == pb.FilesItem.PolicyType.LIVE:
        policy = "live"
    return policy


class _Future(object):
    _object: Optional[pb.Result]

    def __init__(self) -> None:
        self._object = None
        self._object_ready = threading.Event()
        self._lock = threading.Lock()

    def get(self, timeout: int = None) -> Optional[pb.Result]:
        is_set = self._object_ready.wait(timeout)
        if is_set and self._object:
            return self._object
        return None

    def _set_object(self, obj: pb.Result) -> None:
        self._object = obj
        self._object_ready.set()


class MessageRouter(object):
    _pending_reqs: Dict[str, _Future]
    _request_queue: "Queue[pb.Record]"
    _response_queue: "Queue[pb.Result]"

    def __init__(
        self, request_queue: "Queue[pb.Record]", response_queue: "Queue[pb.Result]"
    ) -> None:
        self._request_queue = request_queue
        self._response_queue = response_queue

        self._pending_reqs = {}
        self._lock = threading.Lock()

        self._join_event = threading.Event()
        self._thread = threading.Thread(target=self.message_loop)
        self._thread.daemon = True
        self._thread.start()

    def message_loop(self) -> None:
        while not self._join_event.is_set():
            try:
                msg = self._response_queue.get(timeout=1)
            except queue.Empty:
                continue
            self._handle_msg_rcv(msg)

    def send_and_receive(self, rec: pb.Record, local: Optional[bool] = None) -> _Future:
        rec.control.req_resp = True
        if local:
            rec.control.local = local
        rec.uuid = uuid.uuid4().hex
        future = _Future()
        with self._lock:
            self._pending_reqs[rec.uuid] = future

        self._request_queue.put(rec)

        return future

    def join(self) -> None:
        self._join_event.set()
        self._thread.join()

    def _handle_msg_rcv(self, msg: pb.Result) -> None:
        with self._lock:
            future = self._pending_reqs.pop(msg.uuid, None)
        if future is None:
            logger.warning("No listener found for msg with uuid %s (%s)", msg.uuid, msg)
            return
        future._set_object(msg)


class BackendSender(object):
    class ExceptionTimeout(Exception):
        pass

    record_q: Optional["Queue[pb.Record]"]
    result_q: Optional["Queue[pb.Result]"]
    process: Optional[Process]
    _run: Optional["Run"]
    _router: Optional[MessageRouter]

    def __init__(
        self,
        record_q: "Queue[pb.Record]" = None,
        result_q: "Queue[pb.Result]" = None,
        process: Process = None,
    ) -> None:
        self.record_q = record_q
        self.result_q = result_q
        self._process = process
        self._run = None
        self._router = None

        if record_q and result_q:
            self._router = MessageRouter(record_q, result_q)

    def _hack_set_run(self, run: "Run") -> None:
        self._run = run

    def publish_output(self, name: str, data: str) -> None:
        # from vendor.protobuf import google3.protobuf.timestamp
        # ts = timestamp.Timestamp()
        # ts.GetCurrentTime()
        # now = datetime.now()
        if name == "stdout":
            otype = pb.OutputRecord.OutputType.STDOUT
        elif name == "stderr":
            otype = pb.OutputRecord.OutputType.STDERR
        else:
            # TODO(jhr): throw error?
            print("unknown type")
        o = pb.OutputRecord(output_type=otype, line=data)
        o.timestamp.GetCurrentTime()
        self._publish_output(o)

    def _publish_output(self, outdata: pb.OutputRecord) -> None:
        rec = pb.Record()
        rec.output.CopyFrom(outdata)
        self._publish(rec)

    def publish_tbdata(
        self, log_dir: str, save: bool, root_logdir: Optional[str]
    ) -> None:
        tbrecord = pb.TBRecord()
        tbrecord.log_dir = log_dir
        tbrecord.save = save
        tbrecord.root_dir = root_logdir or ""
        rec = self._make_record(tbrecord=tbrecord)
        self._publish(rec)

    def _publish_history(self, history: pb.HistoryRecord) -> None:
        rec = self._make_record(history=history)
        self._publish(rec)

    def publish_history(
        self, data: dict, step: int = None, run: "Run" = None, publish_step: bool = True
    ) -> None:
        run = run or self._run
        data = data_types.history_dict_to_json(run, data, step=step)
        history = pb.HistoryRecord()
        if publish_step:
            assert step is not None
            history.step.num = step
        data.pop("_step", None)
        for k, v in six.iteritems(data):
            item = history.item.add()
            item.key = k
            item.value_json = json_dumps_safer_history(v)  # type: ignore
        self._publish_history(history)

    def publish_telemetry(self, telem: tpb.TelemetryRecord) -> None:
        rec = self._make_record(telemetry=telem)
        self._publish(rec)

    def _make_run(self, run: "Run") -> pb.RunRecord:
        proto_run = pb.RunRecord()
        run._make_proto_run(proto_run)
        if run._settings.host:
            proto_run.host = run._settings.host
        if run._config is not None:
            config_dict = run._config._as_dict()  # type: ignore
            self._make_config(data=config_dict, obj=proto_run.config)
        if run._telemetry_obj:
            proto_run.telemetry.MergeFrom(run._telemetry_obj)
        return proto_run

    def _make_artifact(self, artifact: Artifact) -> pb.ArtifactRecord:
        proto_artifact = pb.ArtifactRecord()
        proto_artifact.type = artifact.type
        proto_artifact.name = artifact.name
        proto_artifact.digest = artifact.digest
        if artifact.distributed_id:
            proto_artifact.distributed_id = artifact.distributed_id
        if artifact.description:
            proto_artifact.description = artifact.description
        if artifact.metadata:
            proto_artifact.metadata = json.dumps(artifact.metadata)
        self._make_artifact_manifest(artifact.manifest, obj=proto_artifact.manifest)
        return proto_artifact

    def _make_artifact_manifest(
        self, artifact_manifest: ArtifactManifest, obj: pb.ArtifactManifest = None
    ) -> pb.ArtifactManifest:
        proto_manifest = obj or pb.ArtifactManifest()
        proto_manifest.version = artifact_manifest.version()  # type: ignore
        proto_manifest.storage_policy = artifact_manifest.storage_policy.name()

        for k, v in artifact_manifest.storage_policy.config().items() or {}.items():
            cfg = proto_manifest.storage_policy_config.add()
            cfg.key = k
            cfg.value_json = json.dumps(v)

        for entry in sorted(artifact_manifest.entries.values(), key=lambda k: k.path):  # type: ignore
            proto_entry = proto_manifest.contents.add()
            proto_entry.path = entry.path
            proto_entry.digest = entry.digest
            proto_entry.size = entry.size
            if entry.birth_artifact_id:
                proto_entry.birth_artifact_id = entry.birth_artifact_id
            if entry.ref:
                proto_entry.ref = entry.ref
            if entry.local_path:
                proto_entry.local_path = entry.local_path
            for k, v in entry.extra.items():
                proto_extra = proto_entry.extra.add()
                proto_extra.key = k
                proto_extra.value_json = json.dumps(v)
        return proto_manifest

    def _make_exit(self, exit_code: int) -> pb.RunExitRecord:
        exit = pb.RunExitRecord()
        exit.exit_code = exit_code
        return exit

    def _make_config(
        self,
        data: dict = None,
        key: Union[Tuple[str, ...], str] = None,
        val: Any = None,
        obj: pb.ConfigRecord = None,
    ) -> pb.ConfigRecord:
        config = obj or pb.ConfigRecord()
        if data:
            for k, v in six.iteritems(data):
                update = config.update.add()
                update.key = k
                update.value_json = json_dumps_safer(json_friendly(v)[0])  # type: ignore
        if key:
            update = config.update.add()
            if isinstance(key, tuple):
                for k in key:
                    update.nested_key.append(k)
            else:
                update.key = key
            update.value_json = json_dumps_safer(json_friendly(val)[0])  # type: ignore
        return config

    def _make_stats(self, stats_dict: dict) -> pb.StatsRecord:
        stats = pb.StatsRecord()
        stats.stats_type = pb.StatsRecord.StatsType.SYSTEM
        stats.timestamp.GetCurrentTime()
        for k, v in six.iteritems(stats_dict):
            item = stats.item.add()
            item.key = k
            item.value_json = json_dumps_safer(json_friendly(v)[0])  # type: ignore
        return stats

    def _summary_encode(self, value: t.Any, path_from_root: str) -> dict:
        """Normalize, compress, and encode sub-objects for backend storage.

        value: Object to encode.
        path_from_root: `str` dot separated string from the top-level summary to the
            current `value`.

        Returns:
            A new tree of dict's with large objects replaced with dictionaries
            with "_type" entries that say which type the original data was.
        """

        # Constructs a new `dict` tree in `json_value` that discards and/or
        # encodes objects that aren't JSON serializable.

        if isinstance(value, dict):
            json_value = {}
            for key, value in six.iteritems(value):
                json_value[key] = self._summary_encode(
                    value, path_from_root + "." + key
                )
            return json_value
        else:
            friendly_value, converted = json_friendly(  # type: ignore
                data_types.val_to_json(
                    self._run, path_from_root, value, namespace="summary"
                )
            )
            json_value, compressed = maybe_compress_summary(  # type: ignore
                friendly_value, get_h5_typename(value)  # type: ignore
            )
            if compressed:
                # TODO(jhr): impleement me
                pass
                # self.write_h5(path_from_root, friendly_value)

            return json_value

    def _make_summary_from_dict(self, summary_dict: dict) -> pb.SummaryRecord:
        summary = pb.SummaryRecord()
        for k, v in six.iteritems(summary_dict):
            update = summary.update.add()
            update.key = k
            update.value_json = json.dumps(v)
        return summary

    def _make_summary(self, summary_record: sr.SummaryRecord) -> pb.SummaryRecord:
        pb_summary_record = pb.SummaryRecord()

        for item in summary_record.update:
            pb_summary_item = pb_summary_record.update.add()
            key_length = len(item.key)

            assert key_length > 0

            if key_length > 1:
                pb_summary_item.nested_key.extend(item.key)
            else:
                pb_summary_item.key = item.key[0]

            path_from_root = ".".join(item.key)
            json_value = self._summary_encode(item.value, path_from_root)
            json_value, _ = json_friendly(json_value)  # type: ignore

            pb_summary_item.value_json = json.dumps(
                json_value, cls=WandBJSONEncoderOld,
            )

        for item in summary_record.remove:
            pb_summary_item = pb_summary_record.remove.add()
            key_length = len(item.key)

            assert key_length > 0

            if key_length > 1:
                pb_summary_item.nested_key.extend(item.key)
            else:
                pb_summary_item.key = item.key[0]

        return pb_summary_record

    def _make_files(self, files_dict: dict) -> pb.FilesRecord:
        files = pb.FilesRecord()
        for path, policy in files_dict["files"]:
            f = files.files.add()
            f.path = path
            f.policy = file_policy_to_enum(policy)
        return files

    def _make_login(self, api_key: str = None) -> pb.LoginRequest:
        login = pb.LoginRequest()
        if api_key:
            login.api_key = api_key
        return login

    def _make_request(
        self,
        login: pb.LoginRequest = None,
        get_summary: pb.GetSummaryRequest = None,
        pause: pb.PauseRequest = None,
        resume: pb.ResumeRequest = None,
        status: pb.StatusRequest = None,
        poll_exit: pb.PollExitRequest = None,
        sampled_history: pb.SampledHistoryRequest = None,
        run_start: pb.RunStartRequest = None,
        check_version: pb.CheckVersionRequest = None,
        defer: pb.DeferRequest = None,
    ) -> pb.Record:
        request = pb.Request()
        if login:
            request.login.CopyFrom(login)
        elif get_summary:
            request.get_summary.CopyFrom(get_summary)
        elif pause:
            request.pause.CopyFrom(pause)
        elif resume:
            request.resume.CopyFrom(resume)
        elif status:
            request.status.CopyFrom(status)
        elif poll_exit:
            request.poll_exit.CopyFrom(poll_exit)
        elif sampled_history:
            request.sampled_history.CopyFrom(sampled_history)
        elif run_start:
            request.run_start.CopyFrom(run_start)
        elif check_version:
            request.check_version.CopyFrom(check_version)
        elif defer:
            request.defer.CopyFrom(defer)
        else:
            raise Exception("Invalid request")
        record = self._make_record(request=request)
        # All requests do not get persisted
        record.control.local = True
        return record

    def _make_record(
        self,
        run: pb.RunRecord = None,
        config: pb.ConfigRecord = None,
        files: pb.FilesRecord = None,
        summary: pb.SummaryRecord = None,
        history: pb.HistoryRecord = None,
        stats: pb.StatsRecord = None,
        exit: pb.RunExitRecord = None,
        artifact: pb.ArtifactRecord = None,
        tbrecord: pb.TBRecord = None,
        alert: pb.AlertRecord = None,
        final: pb.FinalRecord = None,
        metric: pb.MetricRecord = None,
        header: pb.HeaderRecord = None,
        footer: pb.FooterRecord = None,
        request: pb.Request = None,
        telemetry: tpb.TelemetryRecord = None,
    ) -> pb.Record:
        record = pb.Record()
        if run:
            record.run.CopyFrom(run)
        elif config:
            record.config.CopyFrom(config)
        elif summary:
            record.summary.CopyFrom(summary)
        elif history:
            record.history.CopyFrom(history)
        elif files:
            record.files.CopyFrom(files)
        elif stats:
            record.stats.CopyFrom(stats)
        elif exit:
            record.exit.CopyFrom(exit)
        elif artifact:
            record.artifact.CopyFrom(artifact)
        elif tbrecord:
            record.tbrecord.CopyFrom(tbrecord)
        elif alert:
            record.alert.CopyFrom(alert)
        elif final:
            record.final.CopyFrom(final)
        elif header:
            record.header.CopyFrom(header)
        elif footer:
            record.footer.CopyFrom(footer)
        elif request:
            record.request.CopyFrom(request)
        elif telemetry:
            record.telemetry.CopyFrom(telemetry)
        elif metric:
            record.metric.CopyFrom(metric)
        else:
            raise Exception("Invalid record")
        return record

<<<<<<< HEAD
    def _publish(self, record, local=None):
        if self._process and not psutil.pid_exists(self._process.pid):
=======
    def _publish(self, record: pb.Record, local: bool = None) -> None:
        if self._process and not self._process.is_alive():
>>>>>>> 30d48e49
            raise Exception("The wandb backend process has shutdown")
        if local:
            record.control.local = local
        if self.record_q:
            self.record_q.put(record)

    def _communicate(
        self, rec: pb.Record, timeout: Optional[int] = 5, local: bool = None
    ) -> Optional[pb.Result]:
        assert self._router
        future = self._router.send_and_receive(rec, local=local)
        f = future.get(timeout)
        return f

    def communicate_login(
        self, api_key: str = None, timeout: Optional[int] = 15
    ) -> pb.LoginResponse:
        login = self._make_login(api_key)
        rec = self._make_request(login=login)
        result = self._communicate(rec, timeout=timeout)
        if result is None:
            # TODO: friendlier error message here
            raise wandb.Error(
                "Couldn't communicate with backend after %s seconds" % timeout
            )
        login_response = result.response.login_response
        assert login_response
        return login_response

    def _publish_defer(self, state: "pb.DeferRequest.DeferStateValue") -> None:
        defer = pb.DeferRequest(state=state)
        rec = self._make_request(defer=defer)
        self._publish(rec, local=True)

    def publish_defer(self, state: int = 0) -> None:
        self._publish_defer(cast("pb.DeferRequest.DeferStateValue", state))

    def publish_header(self) -> None:
        header = pb.HeaderRecord()
        rec = self._make_record(header=header)
        self._publish(rec)

    def publish_footer(self) -> None:
        footer = pb.FooterRecord()
        rec = self._make_record(footer=footer)
        self._publish(rec)

    def publish_final(self) -> None:
        final = pb.FinalRecord()
        rec = self._make_record(final=final)
        self._publish(rec)

    def publish_login(self, api_key: str = None) -> None:
        login = self._make_login(api_key)
        rec = self._make_request(login=login)
        self._publish(rec)

    def publish_pause(self) -> None:
        pause = pb.PauseRequest()
        rec = self._make_request(pause=pause)
        self._publish(rec)

    def publish_resume(self) -> None:
        resume = pb.ResumeRequest()
        rec = self._make_request(resume=resume)
        self._publish(rec)

    def _publish_run(self, run: pb.RunRecord) -> None:
        rec = self._make_record(run=run)
        self._publish(rec)

    def publish_run(self, run_obj: "Run") -> None:
        run = self._make_run(run_obj)
        self._publish_run(run)

    def publish_config(
        self,
        data: dict = None,
        key: Union[Tuple[str, ...], str] = None,
        val: Any = None,
    ) -> None:
        cfg = self._make_config(data=data, key=key, val=val)
        self._publish_config(cfg)

    def _publish_config(self, cfg: pb.ConfigRecord) -> None:
        rec = self._make_record(config=cfg)
        self._publish(rec)

    def publish_summary(self, summary_record: sr.SummaryRecord) -> None:
        pb_summary_record = self._make_summary(summary_record)
        self._publish_summary(pb_summary_record)

    def _publish_summary(self, summary: pb.SummaryRecord) -> None:
        rec = self._make_record(summary=summary)
        self._publish(rec)

    def _publish_metric(self, metric: pb.MetricRecord) -> None:
        rec = self._make_record(metric=metric)
        self._publish(rec)

    def _communicate_run(
        self, run: pb.RunRecord, timeout: int = None
    ) -> Optional[pb.RunUpdateResult]:
        """Send synchronous run object waiting for a response.

        Arguments:
            run: RunRecord object
            timeout: number of seconds to wait

        Returns:
            RunRecord object
        """

        req = self._make_record(run=run)
        resp = self._communicate(req, timeout=timeout)
        if resp is None:
            logger.info("couldn't get run from backend")
            # Note: timeouts handled by callers: wandb_init.py
            return None
        assert resp.HasField("run_result")
        return resp.run_result

    def communicate_run(
        self, run_obj: "Run", timeout: int = None
    ) -> Optional[pb.RunUpdateResult]:
        run = self._make_run(run_obj)
        return self._communicate_run(run, timeout=timeout)

    def publish_stats(self, stats_dict: dict) -> None:
        stats = self._make_stats(stats_dict)
        rec = self._make_record(stats=stats)
        self._publish(rec)

    def publish_files(self, files_dict: dict) -> None:
        files = self._make_files(files_dict)
        rec = self._make_record(files=files)
        self._publish(rec)

    def publish_artifact(
        self,
        run: "Run",
        artifact: Artifact,
        aliases: Iterable[str],
        is_user_created: bool = False,
        use_after_commit: bool = False,
        finalize: bool = True,
    ) -> None:
        proto_run = self._make_run(run)
        proto_artifact = self._make_artifact(artifact)
        proto_artifact.run_id = proto_run.run_id
        proto_artifact.project = proto_run.project
        proto_artifact.entity = proto_run.entity
        proto_artifact.user_created = is_user_created
        proto_artifact.use_after_commit = use_after_commit
        proto_artifact.finalize = finalize
        for alias in aliases:
            proto_artifact.aliases.append(alias)
        rec = self._make_record(artifact=proto_artifact)
        self._publish(rec)

    def publish_alert(
        self, title: str, text: str, level: str, wait_duration: int
    ) -> None:
        proto_alert = pb.AlertRecord()
        proto_alert.title = title
        proto_alert.text = text
        proto_alert.level = level
        proto_alert.wait_duration = wait_duration
        rec = self._make_record(alert=proto_alert)
        self._publish(rec)

    def communicate_status(
        self, check_stop_req: bool, timeout: int = None
    ) -> Optional[pb.StatusResponse]:
        status = pb.StatusRequest()
        status.check_stop_req = check_stop_req
        req = self._make_request(status=status)

        resp = self._communicate(req, timeout=timeout, local=True)
        if resp is None:
            return None
        assert resp.response.status_response
        return resp.response.status_response

    def publish_exit(self, exit_code: int) -> None:
        exit_data = self._make_exit(exit_code)
        rec = self._make_record(exit=exit_data)
        self._publish(rec)

    def _communicate_exit(
        self, exit_data: pb.RunExitRecord, timeout: int = None
    ) -> pb.RunExitResult:
        req = self._make_record(exit=exit_data)

        result = self._communicate(req, timeout=timeout)
        if result is None:
            # TODO: friendlier error message here
            raise wandb.Error(
                "Couldn't communicate with backend after %s seconds" % timeout
            )
        assert result.exit_result
        return result.exit_result

    def communicate_poll_exit(
        self, timeout: int = None
    ) -> Optional[pb.PollExitResponse]:
        poll_request = pb.PollExitRequest()
        rec = self._make_request(poll_exit=poll_request)
        result = self._communicate(rec, timeout=timeout)
        if result is None:
            return None
        poll_exit_response = result.response.poll_exit_response
        assert poll_exit_response
        return poll_exit_response

    def communicate_check_version(
        self, current_version: str = None
    ) -> Optional[pb.CheckVersionResponse]:
        check_version = pb.CheckVersionRequest()
        if current_version:
            check_version.current_version = current_version
        rec = self._make_request(check_version=check_version)
        result = self._communicate(rec)
        if result is None:
            # Note: timeouts handled by callers: wandb_init.py
            return None
        return result.response.check_version_response

    def communicate_run_start(self, run_pb: pb.RunRecord) -> Optional[pb.Result]:
        run_start = pb.RunStartRequest()
        run_start.run.CopyFrom(run_pb)
        rec = self._make_request(run_start=run_start)
        result = self._communicate(rec)
        return result

    def communicate_exit(self, exit_code: int, timeout: int = None) -> pb.RunExitResult:
        exit_data = self._make_exit(exit_code)
        return self._communicate_exit(exit_data, timeout=timeout)

    def communicate_summary(self) -> Optional[pb.GetSummaryResponse]:
        record = self._make_request(get_summary=pb.GetSummaryRequest())
        result = self._communicate(record, timeout=10)
        if result is None:
            return None
        get_summary_response = result.response.get_summary_response
        assert get_summary_response
        return get_summary_response

    def communicate_sampled_history(self) -> Optional[pb.SampledHistoryResponse]:
        record = self._make_request(sampled_history=pb.SampledHistoryRequest())
        result = self._communicate(record)
        if result is None:
            return None
        sampled_history_response = result.response.sampled_history_response
        assert sampled_history_response
        return sampled_history_response

    def join(self) -> None:
        # shutdown
        request = pb.Request(shutdown=pb.ShutdownRequest())
        record = self._make_record(request=request)
        _ = self._communicate(record)

        if self._router:
            self._router.join()<|MERGE_RESOLUTION|>--- conflicted
+++ resolved
@@ -510,13 +510,8 @@
             raise Exception("Invalid record")
         return record
 
-<<<<<<< HEAD
-    def _publish(self, record, local=None):
+    def _publish(self, record: pb.Record, local: bool = None) -> None:
         if self._process and not psutil.pid_exists(self._process.pid):
-=======
-    def _publish(self, record: pb.Record, local: bool = None) -> None:
-        if self._process and not self._process.is_alive():
->>>>>>> 30d48e49
             raise Exception("The wandb backend process has shutdown")
         if local:
             record.control.local = local
