--- conflicted
+++ resolved
@@ -160,13 +160,8 @@
         return key  # type: ignore
 
 
-<<<<<<< HEAD
 def write_netrc(host: str, entity: str, key: str) -> Optional[bool]:
-    """Add our host and key to .netrc"""
-=======
-def write_netrc(host, entity, key):
     """Add our host and key to .netrc."""
->>>>>>> fb97801a
     key_prefix, key_suffix = key.split("-", 1) if "-" in key else ("", key)
     if len(key_suffix) != 40:
         wandb.termerror(
