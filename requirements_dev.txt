pytest
coverage
Pillow
pandas
matplotlib!=3.5.2
soundfile; sys_platform != 'darwin' or (sys_platform == 'darwin' and platform.machine != 'arm64')
git+https://github.com/bastibe/python-soundfile@0.11.0b3#egg=soundfile; sys_platform == 'darwin' and platform.machine == 'arm64'
boto3
google-cloud-storage
google-cloud-aiplatform
kubernetes
moviepy
imageio
ipython
ipykernel
nbclient
scikit-learn
<<<<<<< HEAD
tensorflow>=1.15.2; python_version < '3.11' and sys_platform != 'darwin'
tensorflow>=1.15.2; python_version > '3.6' and sys_platform == 'darwin' and platform.machine != 'arm64'
=======
tensorflow>=1.15.2,<2.11; sys_platform != 'darwin'
tensorflow>=1.15.2,<2.11; python_version > '3.6' and sys_platform == 'darwin' and platform.machine != 'arm64'
>>>>>>> 4ad1b6dd
tensorflow-macos; python_version > '3.6' and python_version < '3.10' and sys_platform == 'darwin' and platform.machine == 'arm64'
torch
torchvision
plotly
bokeh
tqdm
docker
stable_baselines3
tensorboard
gym
jax[cpu]; sys_platform == 'darwin' or sys_platform == 'linux'
fastcore; python_version > '3.6'
fastcore==1.3.29; python_version == '3.6'
pyarrow
metaflow>=2.3.5
xgboost
lightgbm
rdkit-pypi; python_version < '3.11' and sys_platform != 'darwin' or (sys_platform == 'darwin' and platform.machine != 'arm64')
rdkit-pypi; python_version > '3.7' and sys_platform == 'darwin' and platform.machine == 'arm64'
.[launch]
.[sweeps]; sys_platform != 'darwin' or (sys_platform == 'darwin' and platform.machine != 'arm64')
.[azure]
cloudpickle
responses
kfp<|MERGE_RESOLUTION|>--- conflicted
+++ resolved
@@ -15,13 +15,8 @@
 ipykernel
 nbclient
 scikit-learn
-<<<<<<< HEAD
-tensorflow>=1.15.2; python_version < '3.11' and sys_platform != 'darwin'
-tensorflow>=1.15.2; python_version > '3.6' and sys_platform == 'darwin' and platform.machine != 'arm64'
-=======
 tensorflow>=1.15.2,<2.11; sys_platform != 'darwin'
 tensorflow>=1.15.2,<2.11; python_version > '3.6' and sys_platform == 'darwin' and platform.machine != 'arm64'
->>>>>>> 4ad1b6dd
 tensorflow-macos; python_version > '3.6' and python_version < '3.10' and sys_platform == 'darwin' and platform.machine == 'arm64'
 torch
 torchvision
