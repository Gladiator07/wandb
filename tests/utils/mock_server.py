--- conflicted
+++ resolved
@@ -81,11 +81,8 @@
         "launch_agent_update_fail": False,
         "swappable_artifacts": False,
         "used_artifact_info": None,
-<<<<<<< HEAD
+        "invalid_launch_spec_project": False,
         "checkpoints": {},
-=======
-        "invalid_launch_spec_project": False,
->>>>>>> a65104a2
     }
 
 
