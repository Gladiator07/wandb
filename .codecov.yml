codecov:
  require_ci_to_pass: no
  notify:
    # To calculate after_n_builds use
    # ./tools/coverage-tool.py jobs | wc -l
    # also change comment block after_n_builds just below
<<<<<<< HEAD
    after_n_builds: 48
=======
    after_n_builds: 53
>>>>>>> 716faada
    wait_for_ci: no

comment:
  layout: "reach, diff, flags, files"
  behavior: default
  require_changes: no
<<<<<<< HEAD
  after_n_builds: 48
=======
  after_n_builds: 53
>>>>>>> 716faada

ignore:
  - "wandb/vendor"
  - "wandb/proto"

coverage:
  precision: 2
  round: down
  range: "50...100"
  status:
    project:
      default:
        threshold: 0.75%
        if_ci_failed: error #success, failure, error, ignore
    patch:
      default:
        target: 0
        informational: true
      sdk:
        paths:
          - wandb/sdk/*.py
      sdk-internal:
        paths:
          - wandb/sdk/internal/
      sdk-launch:
        paths:
          - wandb/sdk/launch/
      sdk-service:
        paths:
          - wandb/sdk/service/
      sdk-other:
        paths:
          - "!wandb/sdk/*.py"
          - "!wandb/sdk/internal/"
          - "!wandb/sdk/launch/"
          - "!wandb/sdk/service/"
          - wandb/sdk/
      apis:
        informational: true
        paths:
          - wandb/apis/
      other:
        informational: true
        paths:
          - "!wandb/sdk/"
          - "!wandb/apis/"
          - wandb/

parsers:
  gcov:
    branch_detection:
      conditional: yes
      loop: yes
      method: no
      macro: no

github_checks:
  annotations: true<|MERGE_RESOLUTION|>--- conflicted
+++ resolved
@@ -4,22 +4,14 @@
     # To calculate after_n_builds use
     # ./tools/coverage-tool.py jobs | wc -l
     # also change comment block after_n_builds just below
-<<<<<<< HEAD
-    after_n_builds: 48
-=======
     after_n_builds: 53
->>>>>>> 716faada
     wait_for_ci: no
 
 comment:
   layout: "reach, diff, flags, files"
   behavior: default
   require_changes: no
-<<<<<<< HEAD
-  after_n_builds: 48
-=======
   after_n_builds: 53
->>>>>>> 716faada
 
 ignore:
   - "wandb/vendor"
